--- conflicted
+++ resolved
@@ -1,37 +1,34 @@
-name: syncopy
-channels:
-  - defaults
-  - conda-forge
-dependencies:
-  # this is to comply with acme 2022.11
-  - python <3.11, >=3.7
-  - dask[distributed] < 2022.11
-  - dask-jobqueue >= 0.7.1, < 0.9
-  - h5py >=3.7, < 4
-  - numpy >= 1.10, < 2.0
-  - scipy >= 1.5
-  - matplotlib >= 3.5
-  - tqdm >= 4.31
-  - natsort
-  - pip
-  - psutil
-  - tqdm >= 4.31
-  - fooof >= 1.0
-<<<<<<< HEAD
-  - pynwb >= 2.3
-=======
-  - bokeh >= 3.1.1
->>>>>>> d94ceeba
-  # Optional packages required for running the test-suite and building the HTML docs
-  - ipdb
-  - memory_profiler
-  - numpydoc
-  - pylint
-  - python-graphviz
-  - pytest-cov
-  - ruamel.yaml >=0.16, < 0.17
-  - setuptools_scm
-  - sphinx_bootstrap_theme
-  - pip:
-    # Optional: only necessary when building the HTML documentation
-    - sphinx_automodapi
+name: syncopy
+channels:
+  - defaults
+  - conda-forge
+dependencies:
+  # this is to comply with acme 2022.11
+  - python <3.11, >=3.7
+  - dask[distributed] < 2022.11
+  - dask-jobqueue >= 0.7.1, < 0.9
+  - h5py >=3.7, < 4
+  - numpy >= 1.10, < 2.0
+  - scipy >= 1.5
+  - matplotlib >= 3.5
+  - tqdm >= 4.31
+  - natsort
+  - pip
+  - psutil
+  - tqdm >= 4.31
+  - fooof >= 1.0
+  - pynwb >= 2.3
+  - bokeh >= 3.1.1
+  # Optional packages required for running the test-suite and building the HTML docs
+  - ipdb
+  - memory_profiler
+  - numpydoc
+  - pylint
+  - python-graphviz
+  - pytest-cov
+  - ruamel.yaml >=0.16, < 0.17
+  - setuptools_scm
+  - sphinx_bootstrap_theme
+  - pip:
+    # Optional: only necessary when building the HTML documentation
+    - sphinx_automodapi