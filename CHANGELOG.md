# Changelog of SyNCoPy
All notable changes to this project will be documented in this file.

## [unpublished]

### Changed
<<<<<<< HEAD
- created dedicated `syncopy.synthdata` module
- synthetic data routines use generators instead of lists
=======
- FIR filters work around NaNs in the input via slower direct convolutions
>>>>>>> 4dd57abc

## [2023.03]

### NEW
- frontend `redefinetrial` to cut trials/move time axes
- add PPC connectivity measure
- add Jackknifing for coherence and Granger analysis
- add logging functionality and respective developer documentation, #208
- add waveform extra dataset to DiscreteData to store raw data, #238
- create syncopy data objects from Python generators (yeah!)
- concatenation of syncopy data objects along trials

### CHANGED
- spectral power for `mtmfft` now independent of padding as originally intended
- support unequal trial sizes for `load_ft_raw`
- major performance improvements for DiscreteData #403 #418, #424

### Fixed
- fix bug #394 'Copying a spy.StructDict returns a dict'.
- serializable `.cfg` #392
- single trial cross-corr bug #446
- fix bug #457, Syncopy does not warn about temp storage dir size exceeding reporting threshold at startup


## [2022.12]

### NEW
- time dependent coherence analysis
- basic statistics (`spy.mean`, `spy.std`, `spy.var` and `spy.median`) for Syncopy data objects
- `spy.timelockanalysis` and new `TimeLockData` data type
- PSTH method for SpikeData - `spy.spike_psth`
- Welch's method for `spy.freqanalysis`
- inter trial coherence measure `spy.itc`
- support for performing connectivity analysis from SpectralData (#364).
- additional .info entries for Granger analysis, indicating details about the computation.
- additional .info entries for FoooF results, e.g. Gaussian fit parameters.

### CHANGED
- selectdata now has 'frequency' and 'latency' parameters instead of toi/toilim and foi/foilim
- a 'latency' selection will always either return a timelocked data selection or an error
- maximal brute force regularization parameter for Granger increased to 1e-1

### Fixed
- improved memory footprint of trial averaging (#380)
- bug #365, plotting supports custom dimords now
- support Python >=3.8

## [2022.08] - 2022-08-10

### NEW
- Added down- and resampling algorithms for the new meta-function `resampledata`
- Added FOOOF method as a post-processing option for the freqanalysis method mtmfft.
- Added `load_tdt` to import data from the TDT system, thanks to @kajal5888
- Added `.info` attribute for all data classes to store auxiliary meta information
- Added `zscore` normalization to `preprocessing`
- new global `spy.copy()` function which copies entire Syncopy objects on disk

### CHANGED
- the `out.cfg` attached to an analysis result now allows to replay all analysis methods
- `connectivityanalysis` now has FT compliant output support for the coherence
- `spy.cleanup` now has exposed `interactive` parameter
- removed keyword `deep` from `copy()`, all our copies are in fact deep
- demeaning after tapering for granger analysis
- detrending is now possible without filtering in `preprocessing`

### FIXED
- `out.cfg` global side-effects (sorry again @kajal5888)
- `CrossSpectralData` plotting
- mixing of explicit keywords and `cfg` to control analysis
- fixed error on initializing SpikeData with empty ndarray (#257)


## [2022.05] - 2022-05-13
Bugfixes and features additions for `EventData` objects.

### NEW
- Added support for flexible columns in `EventData` (thanks to @KatharineShapcott)

### CHANGED
- Include specific example how to create an "all-to-all" `trialdefinition` array
  by invoking `definetrial` without arguments in the function's docstring.
- Modified versioning scheme: use a date-based scheme instead of increasing
  version numbers
- Aligned padding API to FieldTrip in both `freqanalysis` and `connectivityanalysis`:
  use `pad` instead of `pad_to_length` with three supported modes ('maxperlen',
  float, 'nextpow2').

### DEPRECATED
- Removed support for calling `freqanalysis` with a `toi` array as well as an
  input dataset that has an active in-place time-selection attached

### FIXED
- Improved legibility of `spy.__version__` for non-release installations
- Correctly process equidistant `toi` arrays with large spacing in `freqanalysis`
- Corrected `trialtime` for `DiscreteData` objects (thanks to @KatharineShapcott)

## [v0.21] - 2022-04-13
Feature update and bugfixes.

### NEW
- Added preprocessing functionality
- Added experimental loading functionality for NWB 2.0 files
- Added experimental loading functionality for Matlab mat files
- Added support for "scalar" selections, i.e., things like `selectdata(trials=0)`
  or `data.selectdata(channels='mychannel')`
- Added command line argument "--full" for more granular testing: the new default
  for running the testing pipeline is to execute a trimmed-down testing suite that
  does not probe all possible input permutations but focuses on the core functionality
  without sacrificing coverage.
- New meta-function `taper_opt` parameter to control arbitrary taper (e.g. kaiser)
  parameters

### CHANGED
- Renamed `_selection` class property to `selection`
- Reworked plotting framework and made it matplotlib 3.5 compatible
- The output of `show` is now automatically squeezed (i.e., singleton dimensions
  are removed from the returned array).
- Enhanced online documentation, now also covering connectivity analysis
- Multi-tapering (`freqanalysis`, `connectivityanalysis`) now is switched on by
  only specifying the `tapsmofrq` parameter, removed the need for the additional
  and redundant setting of `taper='dpss'`
- Granger-Geweke algorithm now matches the reference implementation (Dhamala 2008)
  with machine precision

### REMOVED
- Do not parse scalars using `numbers.Number`, use `numpy.number` instead to
  catch Boolean values
- Do not raise a `SPYTypeError` if an arithmetic operation is performed using
  objects of different numerical types (real/complex; closes #199)

### DEPRECATED
- Removed loading code for ESI binary format that is no longer supported
- Repaired top-level imports: renamed `connectivity` to `connectivityanalysis`
  and the "connectivity" module is now called "nwanalysis"
- Included `conda clean` in CD pipeline to avoid disk fillup by unused conda
  packages/cache
- Inverted `selectdata` messaging policy: only actual on-disk copy operations
  trigger a `SPYInfo` message (closes #197)
- Matched selector keywords and class attribute names, i.e., selecting channels
  is now done by using a `select` dictionary with key `'channel'` (not `'channels'`
  as before). See the documentation of `selectdata` for details.
- Retired Travis CI tests since free test runs are exhausted. Migrated to GitHub
  actions (and re-included codecov)

### FIXED
- The `trialdefinition` arrays constructed by the `Selector` class were incorrect
  for `SpectralData` objects without time-axis, resulting in "empty" trials. This
  has been fixed (closes #207)
- Repaired `array_parser` to adequately complain about mixed-type arrays (closes #211)
- The `show` routine now consistently returns a list of trials if and only if
  multiple trials are selected

## [v0.20] - 2022-01-18
Major Release

### NEW
- Added Connectivity submodule with `csd`, `granger` and `coh` measures
- Added new `CrossSpectralData` class for connectivity data
- Added Superlet spectral estimation method to `freqanalysis`
- Added arithmetic operator overloading for SyNCoPy objects: it is now possible
  to perform simple arithmetic operations directly, e.g.,``data1 + data2``.
- Added equality operator for SyNCoPy objects: two objects can be parsed for
  identical contents using the "==" operator
- Added full object padding functionality
- Added support for user-controlled in-place selections
- Added `show` class method for easy data access in all SyNCoPy objects
- Added de-trending suppport in `freqanalysis` via the `polyremoval` keyword
- New interface for synthetic data generation: using a list of NumPy arrays for
  instantiation interprets each array as `nChannels` x `nSamples` trial data
  which are combined to generate a `AnalogData` object
- Made SyNCoPy PEP 517 compliant: added pyproject.toml and modified setup.py
  accordingly
- Added IBM POWER testing pipeline (via dedicated GitLab Runner)

### CHANGED
- Multi-tapering now works with smoothing frequencies in Hz
- Streamlined padding interface

### REMOVED
- Retired tox in `slurmtest` CI pipeline in favor of a "simple" pytest testing
  session due to file-locking problems of tox environments on NFS mounts

### DEPRECATED
- Removed ACME from source repository: the submodule setup proved to be too
  unreliable and hard to maintain. ACME is now an optional (but recommended)
  dependency of SyNCoPy

### FIXED
- Non-standard `dimord` objects are now parsed and processed by `ComputationalRoutine`
- Impromptu padding performed by `freqanalysis` is done in a more robust way
- Stream-lined GitLab Runner setup: use cluster-wide conda instead of local
  installations (that differ slightly across runners) and leverage `tox-conda`
  to fetch pre-built dependencies

## [v0.1b2] - 2020-01-15
Housekeeping and maintenance release

### NEW
- Included ACME as SyNCoPy submodule: all ESI-HPC cluster specific code has
  been migrated to the new ACME package, see https://github.com/esi-neuroscience/acme
- Better late than never: added this CHANGELOG file

### CHANGED
- Modified GitLab CI Pipeline Setup + version handling: use `setuptools_scm`
  to populate `spy.__version__` instead of hard-coding a version string
  in the package `__init__.py`; this makes test-uploads to PyPI-Test infinitely
  easier since `setuptools_scm` takes care of generating non-conflicting
  package versions.
- Modified packaging setup and adapted modular layout to account for new
  submodule ACME

### REMOVED
- Deleted ESI-specific `dask_helpers.py` module (migrated to ACME)

### DEPRECATED
- Cleaned up dependencies: removed all `jupyter`-packages from depencency
  list to not cause (unnecessary) conflicts in existing Python environments

### FIXED
- Repaired CI pipelines
- Repaired h5py version mismatch: pin SyNCoPy to `hypy` versions greater than
  2.9 but less than 3.x
- Pin SyNCoPy to Python 3.8.x (Python 3.9 currently triggers too many dependency
  conflicts)

## [v0.1b1] - 2020-10-23
First public pre-release of SyNCoPy on PyPI and GitHub.

### NEW
- Included `selectdata` as a `computeFunction` that uses the parallelization
  framework in `ComputationalRoutine` to perform arbitrary data-selection tasks
  (including but not limited to unordered lists, repetitions and removals).
- Included time-frequency analysis routines `mtmconvol` and `wavelet`
- Added plotting functionality: functions `singlepanelplot` and `multiplanelplot`
  allow quick visual inspection of `AnalogData` and `SpectralData` objects
- Added support to process multiple SyNCoPy objects in a single meta-function
  call (all decorators have been modified accordingly)
- Introduced standardized warning messages via new class `SPYWarning`
- Included (more or less) extensive developer docs
- Added Travis CI and included badges on GitHub landing page
- New convenience scripts to ease developing/testing
- New conda.yml file + script for consolidating conda/pip requirements: all
  of SyNCoPy's dependencies are now collected in `syncopy.yml`, the respective
  pip-specific requirements.txt and requirements-test.txt files are generated
  on the fly by a new function `conda2pip` that relies on ruamel.yaml (new
  required dependency for building SyNCoPy)
- New GitLab CI directive for uploading SyNCoPy to PyPI
- Included GitHub templates for new issues/pull requests
- SyNCoPy docu is now hosted on readthedocs (re-directed from syncopy.org)
- New logo + icon

### CHANGED
- Made `cluster_cleanup` more robust (works with `LocalCluster` objects now)
- Made data-parser more feature-rich: check for emptiness, parse non-data
  datasets etc.
- Made `generate_artificial_data` more robust: change usage of random number
  seed to allow persistent comparisons across testing runs
- Updated CI dependencies (SyNCoPy now requires NumPy 1.18 and Matplotlib 3.3.x)

### REMOVED
- All *.py-file headers have been removed
- Removed examples sub-module from main package (examples will be part of a
  separate repo)

### DEPRECATED
- Wiped all hand-crafted array-matching routines; use `best_match` instead
- Do not use `pbr` in the build system any more; rely instead on up-to-date
  setuptools functionality
- Retired memory map support and raw binary data reading routines

### FIXED
- Improved temporary storage handling so that dask workers that import the
  package do not repeat all temp-dir I/O tests (and potentially run into
  dead-locks or race conditions)

## [v0.1a1] - 2019-10-14
Preview alpha release of SyNCoPy for first ESI-internal tryout workshop.

### NEW
- Added routines `esi_cluster_setup` and `cluster_cleanup` to facilitate
  using SLURM from within SyNCoPy
- Included new `FauxTrial` class and `_preview_trial` class methods to
  permit quick and performant compute dry-runs
- Included a `select` keyword to allow for in-place selections that are applied
  on the fly in any meta-function via a new decorator. The heavy lifting is performed
  by a new `Selector` class
- Re-worked the `specest` package: `mtmfft` is now fully functional
- Overhauled HTML documentation

### CHANGED
- New layout of SyNCoPy objects on disk: introduction of Spy-containers supporting
  multiple datasets/objects within the same folder
- First working implementation of `spy.load` and `spy.save`
- Use dask bags instead of arrays in parallelization engine to permit more
  flexible distribution of data across workers
- Re-worked `trialdefinition` mechanics: attach the full `trialdefinition` array
  to objects and fetch relevant information on the fly: `BaseData._trialdefinition`
  unifies `sampleinfo`, `t0` and `trialinfo` and calls `definetrial`

### REMOVED
- Removed `dimlabels` property

### DEPRECATED
- Retired Dask arrays in `ComputationalRoutine`; use dask bags instead

### FIXED
- Flipped sign of offsets in `trialdefinition` to be compatible w/FieldTrip
- Enforced PEP8 compliance
- Cleaned up constructor of `BaseData` to prohibit accessing uninitialized attributes

## [v0.1a0] - 2019-07-20
Internal pre-alpha release of SyNCoPy. Prototypes of data format, user-interface
and parallelization framework are in place.

### NEW
- Class structure is laid out, meta-functions are present but mostly place-holders
- Support FieldTrip-style calling syntax via `cfg` "structures" (the keys of which are
  "unwrapped" by a corresponding decorator)
- Preliminary I/O capabilities implemented, objects can be written/read
  to/from HDF5
- First prototype of parallelization framework based on Dask
- Custom traceback that is enabeld as soon as SyNCoPy is imported: do not
  spill hundreds of lines to STDOUT, instead highlight most probable cause
  of error and explain how to get to full traceback if wanted
- Basic session management to ensure concurrent SyNCoPy sessions only access
  their own data<|MERGE_RESOLUTION|>--- conflicted
+++ resolved
@@ -4,12 +4,9 @@
 ## [unpublished]
 
 ### Changed
-<<<<<<< HEAD
 - created dedicated `syncopy.synthdata` module
 - synthetic data routines use generators instead of lists
-=======
 - FIR filters work around NaNs in the input via slower direct convolutions
->>>>>>> 4dd57abc
 
 ## [2023.03]
 
