--- conflicted
+++ resolved
@@ -7,14 +7,11 @@
 ## [Unreleased]
 ### NEW
 ### CHANGED
-<<<<<<< HEAD
 - Made plotting routines matplotlib 3.5 compatible
 
 ### REMOVED
 ### DEPRECATED
 - Removed loading code for ESI binary format that is no longer supported
-
-=======
 - Repaired top-level imports: renamed `connectivity` to `connectivityanalysis`
   and the "connectivity" module is now called "nwanalysis"
 - include `conda clean` in CD pipeline to avoid disk fillup by unused conda
@@ -25,7 +22,6 @@
   catch Boolean values
 
 ### DEPRECATED
->>>>>>> e5e33602
 ### FIXED
 
 ## [v0.2] - 2022-01-18
