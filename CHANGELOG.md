# Changelog of SyNCoPy
All notable changes to this project will be documented in this file.


## Current WIP

### NEW
- Add spike plotting, implements #434
<<<<<<< HEAD
- Conversion to and from mne's RawArray and EpochsArray
=======
- Add export of to NWB format for AnalogData, TimeLockData, and SpikeData. #508
- Add support for reading NWB files containing SpikeData, related to #508
- Add support for concatenating Syncopy data objects (e.g., to add channels) with new `spy.concat` (PR 522)

>>>>>>> c7b55aaa

### Changed
- When reading/importing NWB files, support trials (in addition to epochs, which were interpreted as trials). Epochs are still supported.

### Fixed
- Fix SpikeData string rep, #511


## [2023.05]

### NEW
- created dedicated `syncopy.synthdata` module
- FIR filters work around NaNs in the input via slower direct convolutions
- `red_noise` simulation as a 1/f surrogate

### Changed
- synthetic data routines use generators instead of lists
- `.time` property returns either an iterable or a single time array when indexed
- substantial performance gains for selections with/from many (>1000) trials

### Fixed
- catch and delete virtual datasets from storage directory
- channel assignment for ContinuousData

## [2023.03]

### NEW
- frontend `redefinetrial` to cut trials/move time axes
- add PPC connectivity measure
- add Jackknifing for coherence and Granger analysis
- add logging functionality and respective developer documentation, #208
- add waveform extra dataset to DiscreteData to store raw data, #238
- create syncopy data objects from Python generators (yeah!)
- concatenation of syncopy data objects along trials

### CHANGED
- spectral power for `mtmfft` now independent of padding as originally intended
- support unequal trial sizes for `load_ft_raw`
- major performance improvements for DiscreteData #403 #418, #424

### Fixed
- fix bug #394 'Copying a spy.StructDict returns a dict'.
- serializable `.cfg` #392
- single trial cross-corr bug #446
- fix bug #457, Syncopy does not warn about temp storage dir size exceeding reporting threshold at startup


## [2022.12]

### NEW
- time dependent coherence analysis
- basic statistics (`spy.mean`, `spy.std`, `spy.var` and `spy.median`) for Syncopy data objects
- `spy.timelockanalysis` and new `TimeLockData` data type
- PSTH method for SpikeData - `spy.spike_psth`
- Welch's method for `spy.freqanalysis`
- inter trial coherence measure `spy.itc`
- support for performing connectivity analysis from SpectralData (#364).
- additional .info entries for Granger analysis, indicating details about the computation.
- additional .info entries for FoooF results, e.g. Gaussian fit parameters.

### CHANGED
- selectdata now has 'frequency' and 'latency' parameters instead of toi/toilim and foi/foilim
- a 'latency' selection will always either return a timelocked data selection or an error
- maximal brute force regularization parameter for Granger increased to 1e-1

### Fixed
- improved memory footprint of trial averaging (#380)
- bug #365, plotting supports custom dimords now
- support Python >=3.8

## [2022.08] - 2022-08-10

### NEW
- Added down- and resampling algorithms for the new meta-function `resampledata`
- Added FOOOF method as a post-processing option for the freqanalysis method mtmfft.
- Added `load_tdt` to import data from the TDT system, thanks to @kajal5888
- Added `.info` attribute for all data classes to store auxiliary meta information
- Added `zscore` normalization to `preprocessing`
- new global `spy.copy()` function which copies entire Syncopy objects on disk

### CHANGED
- the `out.cfg` attached to an analysis result now allows to replay all analysis methods
- `connectivityanalysis` now has FT compliant output support for the coherence
- `spy.cleanup` now has exposed `interactive` parameter
- removed keyword `deep` from `copy()`, all our copies are in fact deep
- demeaning after tapering for granger analysis
- detrending is now possible without filtering in `preprocessing`

### FIXED
- `out.cfg` global side-effects (sorry again @kajal5888)
- `CrossSpectralData` plotting
- mixing of explicit keywords and `cfg` to control analysis
- fixed error on initializing SpikeData with empty ndarray (#257)


## [2022.05] - 2022-05-13
Bugfixes and features additions for `EventData` objects.

### NEW
- Added support for flexible columns in `EventData` (thanks to @KatharineShapcott)

### CHANGED
- Include specific example how to create an "all-to-all" `trialdefinition` array
  by invoking `definetrial` without arguments in the function's docstring.
- Modified versioning scheme: use a date-based scheme instead of increasing
  version numbers
- Aligned padding API to FieldTrip in both `freqanalysis` and `connectivityanalysis`:
  use `pad` instead of `pad_to_length` with three supported modes ('maxperlen',
  float, 'nextpow2').

### DEPRECATED
- Removed support for calling `freqanalysis` with a `toi` array as well as an
  input dataset that has an active in-place time-selection attached

### FIXED
- Improved legibility of `spy.__version__` for non-release installations
- Correctly process equidistant `toi` arrays with large spacing in `freqanalysis`
- Corrected `trialtime` for `DiscreteData` objects (thanks to @KatharineShapcott)

## [v0.21] - 2022-04-13
Feature update and bugfixes.

### NEW
- Added preprocessing functionality
- Added experimental loading functionality for NWB 2.0 files
- Added experimental loading functionality for Matlab mat files
- Added support for "scalar" selections, i.e., things like `selectdata(trials=0)`
  or `data.selectdata(channels='mychannel')`
- Added command line argument "--full" for more granular testing: the new default
  for running the testing pipeline is to execute a trimmed-down testing suite that
  does not probe all possible input permutations but focuses on the core functionality
  without sacrificing coverage.
- New meta-function `taper_opt` parameter to control arbitrary taper (e.g. kaiser)
  parameters

### CHANGED
- Renamed `_selection` class property to `selection`
- Reworked plotting framework and made it matplotlib 3.5 compatible
- The output of `show` is now automatically squeezed (i.e., singleton dimensions
  are removed from the returned array).
- Enhanced online documentation, now also covering connectivity analysis
- Multi-tapering (`freqanalysis`, `connectivityanalysis`) now is switched on by
  only specifying the `tapsmofrq` parameter, removed the need for the additional
  and redundant setting of `taper='dpss'`
- Granger-Geweke algorithm now matches the reference implementation (Dhamala 2008)
  with machine precision

### REMOVED
- Do not parse scalars using `numbers.Number`, use `numpy.number` instead to
  catch Boolean values
- Do not raise a `SPYTypeError` if an arithmetic operation is performed using
  objects of different numerical types (real/complex; closes #199)

### DEPRECATED
- Removed loading code for ESI binary format that is no longer supported
- Repaired top-level imports: renamed `connectivity` to `connectivityanalysis`
  and the "connectivity" module is now called "nwanalysis"
- Included `conda clean` in CD pipeline to avoid disk fillup by unused conda
  packages/cache
- Inverted `selectdata` messaging policy: only actual on-disk copy operations
  trigger a `SPYInfo` message (closes #197)
- Matched selector keywords and class attribute names, i.e., selecting channels
  is now done by using a `select` dictionary with key `'channel'` (not `'channels'`
  as before). See the documentation of `selectdata` for details.
- Retired Travis CI tests since free test runs are exhausted. Migrated to GitHub
  actions (and re-included codecov)

### FIXED
- The `trialdefinition` arrays constructed by the `Selector` class were incorrect
  for `SpectralData` objects without time-axis, resulting in "empty" trials. This
  has been fixed (closes #207)
- Repaired `array_parser` to adequately complain about mixed-type arrays (closes #211)
- The `show` routine now consistently returns a list of trials if and only if
  multiple trials are selected

## [v0.20] - 2022-01-18
Major Release

### NEW
- Added Connectivity submodule with `csd`, `granger` and `coh` measures
- Added new `CrossSpectralData` class for connectivity data
- Added Superlet spectral estimation method to `freqanalysis`
- Added arithmetic operator overloading for SyNCoPy objects: it is now possible
  to perform simple arithmetic operations directly, e.g.,``data1 + data2``.
- Added equality operator for SyNCoPy objects: two objects can be parsed for
  identical contents using the "==" operator
- Added full object padding functionality
- Added support for user-controlled in-place selections
- Added `show` class method for easy data access in all SyNCoPy objects
- Added de-trending suppport in `freqanalysis` via the `polyremoval` keyword
- New interface for synthetic data generation: using a list of NumPy arrays for
  instantiation interprets each array as `nChannels` x `nSamples` trial data
  which are combined to generate a `AnalogData` object
- Made SyNCoPy PEP 517 compliant: added pyproject.toml and modified setup.py
  accordingly
- Added IBM POWER testing pipeline (via dedicated GitLab Runner)

### CHANGED
- Multi-tapering now works with smoothing frequencies in Hz
- Streamlined padding interface

### REMOVED
- Retired tox in `slurmtest` CI pipeline in favor of a "simple" pytest testing
  session due to file-locking problems of tox environments on NFS mounts

### DEPRECATED
- Removed ACME from source repository: the submodule setup proved to be too
  unreliable and hard to maintain. ACME is now an optional (but recommended)
  dependency of SyNCoPy

### FIXED
- Non-standard `dimord` objects are now parsed and processed by `ComputationalRoutine`
- Impromptu padding performed by `freqanalysis` is done in a more robust way
- Stream-lined GitLab Runner setup: use cluster-wide conda instead of local
  installations (that differ slightly across runners) and leverage `tox-conda`
  to fetch pre-built dependencies

## [v0.1b2] - 2020-01-15
Housekeeping and maintenance release

### NEW
- Included ACME as SyNCoPy submodule: all ESI-HPC cluster specific code has
  been migrated to the new ACME package, see https://github.com/esi-neuroscience/acme
- Better late than never: added this CHANGELOG file

### CHANGED
- Modified GitLab CI Pipeline Setup + version handling: use `setuptools_scm`
  to populate `spy.__version__` instead of hard-coding a version string
  in the package `__init__.py`; this makes test-uploads to PyPI-Test infinitely
  easier since `setuptools_scm` takes care of generating non-conflicting
  package versions.
- Modified packaging setup and adapted modular layout to account for new
  submodule ACME

### REMOVED
- Deleted ESI-specific `dask_helpers.py` module (migrated to ACME)

### DEPRECATED
- Cleaned up dependencies: removed all `jupyter`-packages from depencency
  list to not cause (unnecessary) conflicts in existing Python environments

### FIXED
- Repaired CI pipelines
- Repaired h5py version mismatch: pin SyNCoPy to `hypy` versions greater than
  2.9 but less than 3.x
- Pin SyNCoPy to Python 3.8.x (Python 3.9 currently triggers too many dependency
  conflicts)

## [v0.1b1] - 2020-10-23
First public pre-release of SyNCoPy on PyPI and GitHub.

### NEW
- Included `selectdata` as a `computeFunction` that uses the parallelization
  framework in `ComputationalRoutine` to perform arbitrary data-selection tasks
  (including but not limited to unordered lists, repetitions and removals).
- Included time-frequency analysis routines `mtmconvol` and `wavelet`
- Added plotting functionality: functions `singlepanelplot` and `multiplanelplot`
  allow quick visual inspection of `AnalogData` and `SpectralData` objects
- Added support to process multiple SyNCoPy objects in a single meta-function
  call (all decorators have been modified accordingly)
- Introduced standardized warning messages via new class `SPYWarning`
- Included (more or less) extensive developer docs
- Added Travis CI and included badges on GitHub landing page
- New convenience scripts to ease developing/testing
- New conda.yml file + script for consolidating conda/pip requirements: all
  of SyNCoPy's dependencies are now collected in `syncopy.yml`, the respective
  pip-specific requirements.txt and requirements-test.txt files are generated
  on the fly by a new function `conda2pip` that relies on ruamel.yaml (new
  required dependency for building SyNCoPy)
- New GitLab CI directive for uploading SyNCoPy to PyPI
- Included GitHub templates for new issues/pull requests
- SyNCoPy docu is now hosted on readthedocs (re-directed from syncopy.org)
- New logo + icon

### CHANGED
- Made `cluster_cleanup` more robust (works with `LocalCluster` objects now)
- Made data-parser more feature-rich: check for emptiness, parse non-data
  datasets etc.
- Made `generate_artificial_data` more robust: change usage of random number
  seed to allow persistent comparisons across testing runs
- Updated CI dependencies (SyNCoPy now requires NumPy 1.18 and Matplotlib 3.3.x)

### REMOVED
- All *.py-file headers have been removed
- Removed examples sub-module from main package (examples will be part of a
  separate repo)

### DEPRECATED
- Wiped all hand-crafted array-matching routines; use `best_match` instead
- Do not use `pbr` in the build system any more; rely instead on up-to-date
  setuptools functionality
- Retired memory map support and raw binary data reading routines

### FIXED
- Improved temporary storage handling so that dask workers that import the
  package do not repeat all temp-dir I/O tests (and potentially run into
  dead-locks or race conditions)

## [v0.1a1] - 2019-10-14
Preview alpha release of SyNCoPy for first ESI-internal tryout workshop.

### NEW
- Added routines `esi_cluster_setup` and `cluster_cleanup` to facilitate
  using SLURM from within SyNCoPy
- Included new `FauxTrial` class and `_preview_trial` class methods to
  permit quick and performant compute dry-runs
- Included a `select` keyword to allow for in-place selections that are applied
  on the fly in any meta-function via a new decorator. The heavy lifting is performed
  by a new `Selector` class
- Re-worked the `specest` package: `mtmfft` is now fully functional
- Overhauled HTML documentation

### CHANGED
- New layout of SyNCoPy objects on disk: introduction of Spy-containers supporting
  multiple datasets/objects within the same folder
- First working implementation of `spy.load` and `spy.save`
- Use dask bags instead of arrays in parallelization engine to permit more
  flexible distribution of data across workers
- Re-worked `trialdefinition` mechanics: attach the full `trialdefinition` array
  to objects and fetch relevant information on the fly: `BaseData._trialdefinition`
  unifies `sampleinfo`, `t0` and `trialinfo` and calls `definetrial`

### REMOVED
- Removed `dimlabels` property

### DEPRECATED
- Retired Dask arrays in `ComputationalRoutine`; use dask bags instead

### FIXED
- Flipped sign of offsets in `trialdefinition` to be compatible w/FieldTrip
- Enforced PEP8 compliance
- Cleaned up constructor of `BaseData` to prohibit accessing uninitialized attributes

## [v0.1a0] - 2019-07-20
Internal pre-alpha release of SyNCoPy. Prototypes of data format, user-interface
and parallelization framework are in place.

### NEW
- Class structure is laid out, meta-functions are present but mostly place-holders
- Support FieldTrip-style calling syntax via `cfg` "structures" (the keys of which are
  "unwrapped" by a corresponding decorator)
- Preliminary I/O capabilities implemented, objects can be written/read
  to/from HDF5
- First prototype of parallelization framework based on Dask
- Custom traceback that is enabeld as soon as SyNCoPy is imported: do not
  spill hundreds of lines to STDOUT, instead highlight most probable cause
  of error and explain how to get to full traceback if wanted
- Basic session management to ensure concurrent SyNCoPy sessions only access
  their own data<|MERGE_RESOLUTION|>--- conflicted
+++ resolved
@@ -6,14 +6,10 @@
 
 ### NEW
 - Add spike plotting, implements #434
-<<<<<<< HEAD
 - Conversion to and from mne's RawArray and EpochsArray
-=======
 - Add export of to NWB format for AnalogData, TimeLockData, and SpikeData. #508
 - Add support for reading NWB files containing SpikeData, related to #508
 - Add support for concatenating Syncopy data objects (e.g., to add channels) with new `spy.concat` (PR 522)
-
->>>>>>> c7b55aaa
 
 ### Changed
 - When reading/importing NWB files, support trials (in addition to epochs, which were interpreted as trials). Epochs are still supported.
