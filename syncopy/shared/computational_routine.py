# -*- coding: utf-8 -*-
#
# Base class for all computational classes in Syncopy
#

# Builtin/3rd party package imports
import os
import sys
import psutil
import h5py
import numpy as np
from itertools import chain
from abc import ABC, abstractmethod
from copy import copy
from tqdm.auto import tqdm
if sys.platform == "win32":
    # tqdm breaks term colors on Windows - fix that (tqdm issue #446)
    import colorama
    colorama.deinit()
    colorama.init(strip=False)

# Local imports
import syncopy as spy
from .tools import get_defaults
from syncopy import __storage__, __acme__
from syncopy.shared.errors import SPYValueError, SPYTypeError, SPYParallelError, SPYWarning
if __acme__:
    from acme import ParallelMap
    import dask.distributed as dd
    import dask_jobqueue as dj
    # # In case of problems w/worker-stealing, uncomment the following lines
    # import dask
    # dask.config.set(distributed__scheduler__work_stealing=False)
from syncopy.shared.metadata import parse_cF_returns, h5_add_metadata

__all__ = []


class ComputationalRoutine(ABC):
    """Abstract class for encapsulating sequential/parallel algorithms

    A Syncopy compute class consists of a
    :class:`ComputationalRoutine`-subclass that binds a static
    :func:`computeFunction` and provides the class method
    :meth:`process_metadata`.

    Requirements for :meth:`computeFunction`:

    * First positional argument is a :class:`numpy.ndarray`, the keywords
      `chunkShape` and `noCompute` are supported
    * Returns a :class:`numpy.ndarray` if `noCompute` is `False` and expected
      shape and numerical type of output array otherwise.

    Requirements for :class:`ComputationalRoutine`:

    * Child of :class:`ComputationalRoutine`, binds :func:`computeFunction`
      as static method
    * Provides class method :func:`process_metadata`

    For details on writing compute classes and metafunctions for Syncopy, please
    refer to :doc:`/developer/compute_kernels`.
    """

    # Placeholder: the actual workhorse
    @staticmethod
    def computeFunction(arr, *argv, chunkShape=None, noCompute=None, **kwargs):
        """Computational core routine

        Parameters
        ----------
        arr : :class:`numpy.ndarray`
           Numerical data from a single trial
        *argv : tuple
           Arbitrary tuple of positional arguments
        chunkShape : None or tuple
           Mandatory keyword. If not `None`, represents global block-size of
           processed trial.
        noCompute : None or bool
           Preprocessing flag. If `True`, do not perform actual calculation but
           instead return expected shape and :class:`numpy.dtype` of output
           array.
        **kwargs: dict
           Other keyword arguments.

        Returns
        -------
        out Shape : tuple, if ``noCompute == True``
           expected shape of output array
        outDtype : :class:`numpy.dtype`, if ``noCompute == True``
           expected numerical type of output array
        res : :class:`numpy.ndarray`, if ``noCompute == False``
           Result of processing input `arr`

        Notes
        -----
        This concrete method is a placeholder that is intended to be
        overloaded.

        See also
        --------
        ComputationalRoutine : Developer documentation: :doc:`/developer/compute_kernels`.
        """
        return None

    def __init__(self, *argv, **kwargs):
        """
        Instantiate a :class:`ComputationalRoutine` subclass

        Parameters
        ----------
        *argv : tuple
           Tuple of positional arguments passed on to :meth:`computeFunction`
        **kwargs : dict
           Keyword arguments passed on to :meth:`computeFunction`

        Returns
        -------
        obj : instance of :class:`ComputationalRoutine`-subclass
           Usable class instance for processing Syncopy data objects.
        """

        # list of positional arguments to `computeFunction` for all workers, format:
        # ``self.argv = [3, [0, 1, 1], ('a', 'b', 'c')]``
        self.argv = list(argv)

        # dict of default keyword values accepted by `computeFunction`
        self.defaultCfg = get_defaults(self.computeFunction)

        # dict of actual keyword argument values to `computeFunction` provided by user
        self.cfg = copy(self.defaultCfg)
        for key in set(self.cfg.keys()).intersection(kwargs.keys()):
            self.cfg[key] = kwargs[key]

        # binary flag: if `True`, average across trials, do nothing otherwise
        self.keeptrials = None

        # full shape of final output dataset (all trials, all chunks, etc.)
        self.outputShape = None

        # numerical type of output dataset
        self.dtype = None

        # list of trial numbers to process (either list(range(len(`data.trials`))) or `data.selection.trial_ids`)
        self.trialList = None

        # number of trials to process (shortcut for `len(self.trialList)`)
        self.numTrials = None

        # number of channel blocks to process per Trial (1 by default, only > 1 if
        # `chan_per_worker` is not `None`)
        self.numBlocksPerTrial = None

        # actual number of parallel calls to `computeFunction` to perform
        # (if `chan_per_worker` is `None`, then `numCalls` = `numTrials`, otherwise
        # `numCalls` = `numBlocksPerTrial * numTrials`)
        self.numCalls = None

        # list of index-tuples for extracting trial-chunks from input HDF5 dataset
        # >>> MUST be ordered, no repetitions! <<<
        # indices are ABSOLUTE, i.e., wrt entire dataset, not just current trial!
        self.sourceLayout = None

        # list of shape-tuples of input trial-chunks (necessary to restore shape of
        # arrays that got inflated by scalar selection tuples))
        self.sourceShapes = None

        # list of index-tuples for re-ordering NumPy arrays extracted w/`self.sourceLayout`
        # >>> can be unordered w/repetitions <<<
        # indices are RELATIVE, i.e., wrt current trial!
        self.sourceSelectors = None

        # list of index-tuples for storing trial-chunk result in output dataset
        # >>> MUST be ordered, no repetitions! <<<
        # indices are ABSOLUTE, i.e., wrt entire dataset, not just current trial
        self.targetLayout = None

        # list of shape-tuples of trial-chunk results
        self.targetShapes = None

        # binary flag: if `True`, use fancy array indexing via `np.ix_` to extract
        # data from input via `self.sourceLayout` + `self.sourceSelectors`; if `False`,
        # only use `self.sourceLayout` (selections ordered, no reps)
        self.useFancyIdx = None

        # integer, max. memory footprint of largest input array piece (in bytes)
        self.chunkMem = None

        # instance of ACME's `ParallelMap` to handle actual parallel computing workload
        self.pmap = None

        # directory for storing source-HDF5 files making up virtual output dataset
        self.virtualDatasetDir = None

        # h5py layout encoding shape/geometry of file sources within virtual output dataset
        self.VirtualDatasetLayout = None

        # name of temporary datasets (only relevant for virtual output datasets)
        self.virtualDatasetNames = "chk"

        # placeholder name for (temporary) output datasets
        self.tmpDsetName = None

        # Name of output HDF5 file
        self.outFileName = None

        # name of target HDF5 dataset in output object
        self.outDatasetName = "data"

        # tmp holding var for preserving original access mode of `data`
        self.dataMode = None

        # time (in seconds) b/w querying state of futures ('pending' -> 'finished')
        self.sleepTime = 0.1

        # if `True`, enforces use of single-threaded scheduler in `compute_parallel`
        self.parallelDebug = False

        # format string for tqdm progress bars in sequential computation
        self.tqdmFormat = "{desc}: {percentage:3.0f}% |{bar}| {n_fmt}/{total_fmt} [{elapsed}<{remaining}]"

        # maximal acceptable size (in MB) of any provided positional argument
        self._maxArgSize = 100

        # counter and maximal recursion depth for calling `self._sizeof`
        self._callMax = 10000
        self._callCount = 0

    def initialize(self, data, out_stackingdim, chan_per_worker=None, keeptrials=True):
        """
        Perform dry-run of calculation to determine output shape

        Parameters
        ----------
        data : syncopy data object
           Syncopy data object to be processed (has to be the same object
           that is passed to :meth:`compute` for the actual calculation).
        out_stackingdim : int
           Index of data dimension for stacking trials in output object
        chan_per_worker : None or int
           Number of channels to be processed by each worker (only relevant in
           case of concurrent processing). If `chan_per_worker` is `None` (default)
           by-trial parallelism is used, i.e., each worker processes
           data corresponding to a full trial. If `chan_per_worker > 0`, trials
           are split into channel-groups of size `chan_per_worker` (+ rest if the
           number of channels is not divisible by `chan_per_worker` without
           remainder) and workers are assigned by-trial channel-groups for
           processing.
        keeptrials : bool
            Flag indicating whether to return individual trials or average

        Returns
        -------
        Nothing : None

        Notes
        -----
        This class method **has** to be called prior to performing the actual
        computation realized in :meth:`computeFunction`.

        See also
        --------
        compute : core routine performing the actual computation
        """

        # First store `keeptrial` keyword value (important for output shapes below)
        self.keeptrials = keeptrials

        # Determine if data-selection was provided; if so, extract trials and check
        # whether selection requires fancy array indexing
        if data.selection is not None:
            self.trialList = data.selection.trial_ids
            self.useFancyIdx = data.selection._useFancy
        else:
            self.trialList = list(range(len(data.trials)))
            self.useFancyIdx = False
        self.numTrials = len(self.trialList)

        # Prepare dryrun arguments and determine geometry of trials in output
        dryRunKwargs = copy(self.cfg)
        dryRunKwargs["noCompute"] = True
        chk_list = []
        dtp_list = []
        trials = []
        for tk, trialno in enumerate(self.trialList):
            trial = data._preview_trial(trialno)
            trlArg = tuple(arg[tk] if isinstance(arg, (list, tuple, np.ndarray)) and
                           len(arg) == self.numTrials
                           else arg for arg in self.argv)
            chunkShape, dtype = self.computeFunction(trial,
                                                     *trlArg,
                                                     **dryRunKwargs)
            chk_list.append(list(chunkShape))
            dtp_list.append(dtype)
            trials.append(trial)

        # Determine trial stacking dimension and compute aggregate shape of output
        stackingDim = out_stackingdim
        totalSize = sum(cShape[stackingDim] for cShape in chk_list)
        outputShape = list(chunkShape)
        if stackingDim < 0 or stackingDim >= len(outputShape):
            msg = "valid trial stacking dimension"
            raise SPYTypeError(out_stackingdim, varname="out_stackingdim", expected=msg)
        outputShape[stackingDim] = totalSize

        # The aggregate shape is computed as max across all chunks
        chk_arr = np.array(chk_list)
        chunkShape = tuple(chk_arr.max(axis=0))
        if np.unique(chk_arr[:, stackingDim]).size > 1 and not self.keeptrials:
            err = "Averaging trials of unequal lengths in output currently not supported!"
            raise NotImplementedError(err)
        if np.any([dtp_list[0] != dtp for dtp in dtp_list]):
            lgl = "unique output dtype"
            act = "{} different output dtypes".format(np.unique(dtp_list).size)
            raise SPYValueError(legal=lgl, varname="dtype", actual=act)

        # Save determined shapes and data type
        self.outputShape = tuple(outputShape)
        self.cfg["chunkShape"] = chunkShape
        self.dtype = np.dtype(dtp_list[0])

        # Ensure channel parallelization can be done at all
        if chan_per_worker is not None and "channel" not in data.dimord:
            msg = "input object does not contain `channel` dimension for parallelization!"
            SPYWarning(msg)
            chan_per_worker = None
        if chan_per_worker is not None and self.keeptrials is False:
            msg = "trial-averaging does not support channel-block parallelization!"
            SPYWarning(msg)
            chan_per_worker = None
        if data.selection is not None:
            if chan_per_worker is not None and data.selection.channel != slice(None, None, 1):
                msg = "channel selection and simultaneous channel-block " +\
                    "parallelization not yet supported!"
                SPYWarning(msg)
                chan_per_worker = None

        # Allocate control variables
        trial = trials[0]
        trlArg0 = tuple(arg[0] if isinstance(arg, (list, tuple, np.ndarray)) and
                        len(arg) == self.numTrials
                        else arg for arg in self.argv)
        chunkShape0 = tuple(chk_arr[0, :])
        lyt = [slice(0, stop) for stop in chunkShape0]
        sourceLayout = []
        sourceShapes = []
        targetLayout = []
        targetShapes = []
        c_blocks = [1]

        # If parallelization across channels is requested the first trial is
        # split up into several chunks that need to be processed/allocated
        if chan_per_worker is not None:

            # Set up channel-chunking: `c_blocks` holds channel blocks per trial
            nChannels = data.channel.size
            rem = int(nChannels % chan_per_worker)
            c_blocks = [chan_per_worker] * int(nChannels // chan_per_worker) + [rem] * int(rem > 0)
            inchanidx = data.dimord.index("channel")

            # Perform dry-run w/first channel-block of first trial to identify
            # changes in output shape w.r.t. full-trial output (`chunkShape`)
            shp = list(trial.shape)
            idx = list(trial.idx)
            shp[inchanidx] = c_blocks[0]
            idx[inchanidx] = slice(0, c_blocks[0])
            trial.shape = tuple(shp)
            trial.idx = tuple(idx)
            res, _ = self.computeFunction(trial, *trlArg0, **dryRunKwargs)
            outchan = [dim for dim in res if dim not in chunkShape0]
            if len(outchan) != 1:
                lgl = "exactly one output dimension to scale w/channel count"
                act = "{0:d} dimensions affected by varying channel count".format(len(outchan))
                raise SPYValueError(legal=lgl, varname="chan_per_worker", actual=act)
            outchanidx = res.index(outchan[0])

            # Get output chunks and grid indices for first trial
            chanstack = 0
            blockstack = 0
            for block in c_blocks:
                shp = list(trial.shape)
                idx = list(trial.idx)
                shp[inchanidx] = block
                idx[inchanidx] = slice(blockstack, blockstack + block)
                trial.shape = tuple(shp)
                trial.idx = tuple(idx)
                res, _ = self.computeFunction(trial, *trlArg0, **dryRunKwargs)
                lyt[outchanidx] = slice(chanstack, chanstack + res[outchanidx])
                targetLayout.append(tuple(lyt))
                targetShapes.append(tuple([slc.stop - slc.start for slc in lyt]))
                sourceLayout.append(trial.idx)
                sourceShapes.append(trial.shape)
                chanstack += res[outchanidx]
                blockstack += block

        # Simple: consume all channels simultaneously, i.e., just take the entire trial
        else:
            targetLayout.append(tuple(lyt))
            targetShapes.append(chunkShape0)
            sourceLayout.append(trial.idx)
            sourceShapes.append(trial.shape)

        # Construct dimensional layout of output and append remaining trials to input layout
        stacking = targetLayout[0][stackingDim].stop
        for tk in range(1, self.numTrials):
            trial = trials[tk]
            trlArg = tuple(arg[tk] if isinstance(arg, (list, tuple, np.ndarray)) and
                           len(arg) == self.numTrials
                           else arg for arg in self.argv)
            chkshp = chk_list[tk]
            lyt = [slice(0, stop) for stop in chkshp]
            lyt[stackingDim] = slice(stacking, stacking + chkshp[stackingDim])
            stacking += chkshp[stackingDim]
            if chan_per_worker is None:
                targetLayout.append(tuple(lyt))
                targetShapes.append(tuple([slc.stop - slc.start for slc in lyt]))
                sourceLayout.append(trial.idx)
                sourceShapes.append(trial.shape)
            else:
                chanstack = 0
                blockstack = 0
                for block in c_blocks:
                    shp = list(trial.shape)
                    idx = list(trial.idx)
                    shp[inchanidx] = block
                    idx[inchanidx] = slice(blockstack, blockstack + block)
                    trial.shape = tuple(shp)
                    trial.idx = tuple(idx)
                    res, _ = self.computeFunction(trial, *trlArg, **dryRunKwargs)   # FauxTrial
                    lyt[outchanidx] = slice(chanstack, chanstack + res[outchanidx])
                    targetLayout.append(tuple(lyt))
                    targetShapes.append(tuple([slc.stop - slc.start for slc in lyt]))
                    sourceLayout.append(trial.idx)
                    sourceShapes.append(trial.shape)
                    chanstack += res[outchanidx]
                    blockstack += block

        # Infer how many concurrent `computeFunction` calls we're about to execute
        self.numBlocksPerTrial = len(c_blocks)
        self.numCalls = self.numBlocksPerTrial * self.numTrials

        # If the determined source layout contains unordered lists and/or index
        # repetitions, set `self.useFancyIdx` to `True` and prepare a separate
        # `sourceSelectors` list that is used in addition to `sourceLayout` for
        # data extraction.
        # In this case `sourceLayout` uses ABSOLUTE indices (indices wrt to size
        # of ENTIRE DATASET) that are SORTED W/O REPS to extract a NumPy array
        # of appropriate size from HDF5.
        # Then `sourceSelectors` uses RELATIVE indices (indices wrt to size of CURRENT
        # TRIAL) that can be UNSORTED W/REPS to actually perform the requested
        # selection on the NumPy array extracted w/`sourceLayout`.
        for grd in sourceLayout:
            if any([np.diff(sel).min() <= 0 if isinstance(sel, list)
                    and len(sel) > 1 else False for sel in grd]):
                self.useFancyIdx = True
                break
        if self.useFancyIdx:
            sourceSelectors = []
            for gk, grd in enumerate(sourceLayout):
                ingrid = list(grd)
                sigrid = []
                for sk, sel in enumerate(grd):
                    if np.issubdtype(type(sel), np.number):
                        sel = [sel]
                    if isinstance(sel, list):
                        selarr = np.array(sel, dtype=np.intp)
                    else:   # sel is a slice
                        step = sel.step
                        if sel.step is None:
                            step = 1
                        selarr = np.array(list(range(sel.start, sel.stop, step)), dtype=np.intp)
                    if selarr.size > 0:
                        sigrid.append(np.array(selarr) - selarr.min())
                        ingrid[sk] = slice(selarr.min(), selarr.max() + 1, 1)
                    else:
                        sigrid.append([])
                        ingrid[sk] = []
                sourceSelectors.append(tuple(sigrid))
                sourceLayout[gk] = tuple(ingrid)
        else:
            sourceSelectors = [Ellipsis] * self.numCalls

        # Store determined shapes and grid layout
        self.sourceLayout = sourceLayout
        self.sourceShapes = sourceShapes
        self.sourceSelectors = sourceSelectors
        self.targetLayout = targetLayout
        self.targetShapes = targetShapes

        # Compute max. memory footprint of chunks
        if chan_per_worker is None:
            self.chunkMem = np.prod(self.cfg["chunkShape"]) * self.dtype.itemsize
        else:
            self.chunkMem = max([np.prod(shp) for shp in self.targetShapes]) * self.dtype.itemsize

        # Get data access mode (only relevant for parallel reading access)
        self.dataMode = data.mode

    def compute(self, data, out, parallel=False, parallel_store=None,
                method=None, mem_thresh=0.5, log_dict=None, parallel_debug=False):
        """
        Central management and processing method

        Parameters
        ----------
        data : syncopy data object
           Syncopy data object to be processed (has to be the same object
           that was used by :meth:`initialize` in the pre-calculation
           dry-run).
        out : syncopy data object
           Empty object for holding results
        parallel : bool
           If `True`, processing is performed in parallel (i.e.,
           :meth:`computeFunction` is executed concurrently across trials).
           If `parallel` is `False`, :meth:`computeFunction` is executed
           consecutively trial after trial (i.e., the calculation realized
           in :meth:`computeFunction` is performed sequentially).
        parallel_store : None or bool
           Flag controlling saving mechanism. If `None`,
           ``parallel_store = parallel``, i.e., the compute-paradigm
           dictates the employed writing method. Thus, in case of parallel
           processing, results are written in a fully concurrent
           manner (each worker saves its own local result segment on disk as
           soon as it is done with its part of the computation). If `parallel_store`
           is `False` and `parallel` is `True` the processing result is saved
           sequentially using a mutex. If both `parallel` and `parallel_store`
           are `False` standard single-process HDF5 writing is employed for
           saving the result of the (sequential) computation.
        method : None or str
           If `None` the predefined methods :meth:`compute_parallel` or
           :meth:`compute_sequential` are used to control the actual computation
           (specifically, calling :meth:`computeFunction`) depending on whether
           `parallel` is `True` or `False`, respectively. If `method` is a
           string, it has to specify the name of an alternative (provided)
           class method (starting with the word `"compute_"`).
        mem_thresh : float
           Fraction of available memory required to perform computation. By
           default, the largest single trial result must not occupy more than
           50% (``mem_thresh = 0.5``) of available single-machine or worker
           memory (if `parallel` is `False` or `True`, respectively).
        log_dict : None or dict
           If `None`, the `log` properties of `out` is populated with the employed
           keyword arguments used in :meth:`computeFunction`.
           Otherwise, `out`'s `log` properties are filled  with items taken
           from `log_dict`.
        parallel_debug : bool
           If `True`, concurrent processing is performed using a single-threaded
           scheduler, i.e., all parallel computing task are run in the current
           Python thread permitting usage of tools like `pdb`/`ipdb`, `cProfile`
           and the like in :meth:`computeFunction`.
           Note that enabling parallel debugging effectively runs the given computation
           on the calling machine locally thereby requiring sufficient memory and
           CPU capacity.

        Returns
        -------
        Nothing : None
           The result of the computation is available in `out` once
           :meth:`compute` terminated successfully.

        Notes
        -----
        This routine calls several other class methods to perform all necessary
        pre- and post-processing steps in a fully automatic manner without
        requiring any user-input. Specifically, the following class methods
        are invoked consecutively (in the given order):

        1. :meth:`preallocate_output` allocates a (virtual) HDF5 dataset
           of appropriate dimension for storing the result
        2. :meth:`compute_parallel` (or :meth:`compute_sequential`) performs
           the actual computation via concurrently (or sequentially) calling
           :meth:`computeFunction`
        3. :meth:`process_metadata` attaches all relevant meta-information to
           the result `out` after successful termination of the calculation
        4. :meth:`write_log` stores employed input arguments in `out.cfg`
           and `out.log` to reproduce all relevant computational steps that
           generated `out`.

        Parallel processing setup and input sanitization is performed by
        `ACME <https://github.com/esi-neuroscience/acme>`_. Specifically, all
        necessary information for parallel execution and storage of results is
        propagated to the :class:`~acme.ParallelMap` context manager.

        See also
        --------
        initialize : pre-calculation preparations
        preallocate_output : storage provisioning
        compute_parallel : concurrent computation using :meth:`computeFunction`
        compute_sequential : sequential computation using :meth:`computeFunction`
        process_metadata : management of meta-information
        write_log : log-entry organization
        acme.ParallelMap : concurrent execution of Python callables
        """

        # By default, use VDS storage for parallel computing
        if parallel_store is None:
            parallel_store = parallel

        # Do not spill trials on disk if they're supposed to be removed anyway
        if parallel_store and not self.keeptrials:
            msg = "trial-averaging only supports sequential storage, disabling parallel storage mode!"
            SPYWarning(msg)
            parallel_store = False

        # Create HDF5 dataset of appropriate dimension
        self.preallocate_output(out, parallel_store=parallel_store)

        if parallel:

            # Construct list of dicts that will be passed on to workers: in the
            # parallel case, `trl_dat` is a dictionary!

            # Use the trial IDs from the selection, so we have absolute trial indices.
            trial_ids = data.selection.trial_ids if data.selection is not None else range(self.numTrials)

            # Use trial_ids and chunk_ids to turn into a unique index.
            if self.numBlocksPerTrial == 1:  # The simple case: 1 call per trial. We add a chunk id (the trailing `_0` to be consistent with
                                             # the more complex case, but the chunk index is always `0`).
                unique_key = ["__" + str(trial_id) + "_0" for trial_id in trial_ids]
            else:  # The more complex case: channel parallelization is active, we need to add the chunk to the
                   # trial ID for the key to be unique, as a trial will be split into several chunks.
                trial_ids = np.repeat(trial_ids, self.numBlocksPerTrial)
                chunk_ids = np.tile(np.arange(self.numBlocksPerTrial), self.numTrials)
                unique_key = ["__" + str(trial_id) + "_" + str(chunk_id) for trial_id, chunk_id in zip(trial_ids, chunk_ids)]

            workerDicts = [{"keeptrials": self.keeptrials,
                            "infile": data.filename,
                            "indset": data.data.name,
                            "ingrid": self.sourceLayout[chk],
                            "inshape": self.sourceShapes[chk],
                            "sigrid": self.sourceSelectors[chk],
                            "fancy": self.useFancyIdx,
                            "vdsdir": self.virtualDatasetDir,
                            "outfile": self.outFileName.format(chk),
                            "outdset": self.tmpDsetName,
                            "outgrid": self.targetLayout[chk],
                            "outshape": self.targetShapes[chk],
                            "dtype": self.dtype,
                            "call_id": unique_key[chk] } for chk in range(self.numCalls)]


            # If channel-block parallelization has been set up, positional args of
            # `computeFunction` need to be massaged: any list whose elements represent
            # trial-specific args, needs to be expanded (so that each channel-block
            # per trial receives the correct number of pos. args)
            ArgV = list(self.argv)
            if self.numBlocksPerTrial > 1:
                for ak, arg in enumerate(self.argv):
                    if isinstance(arg, (list, tuple)):
                        if len(arg) == self.numTrials:
                            unrolled = chain.from_iterable([[ag] * self.numBlocksPerTrial for ag in arg])
                            if isinstance(arg, list):
                                ArgV[ak] = list(unrolled)
                            else:
                                ArgV[ak] = tuple(unrolled)
                    elif isinstance(arg, np.ndarray):
                        if len(arg.squeeze().shape) == 1 and arg.squeeze().size == self.numTrials:
                            ArgV[ak] = np.array(chain.from_iterable([[ag] * self.numBlocksPerTrial for ag in arg]))

            # Positional args for computeFunctions consist of `trl_dat` + others
            # (stored in `ArgV`). Account for this when seeting up `ParallelMap`
            if len(ArgV) == 0:
                inargs = (workerDicts, )
            else:
                inargs = (workerDicts, *ArgV)

            # Concurrent processing requires some additional prep-work...


            # Let ACME take care of argument distribution and memory checks: note
            # that `cfg` is trial-independent, i.e., we can simply throw it in here!
            self.pmap = ParallelMap(self.computeFunction,
                                    *inargs,
                                    n_inputs=self.numCalls,
                                    write_worker_results=False,
                                    write_pickle=False,
                                    partition="auto",
                                    n_jobs="auto",
                                    mem_per_job="auto",
                                    setup_timeout=60,
                                    setup_interactive=False,
                                    stop_client="auto",
                                    verbose=None,
                                    logfile=None,
                                    **self.cfg)

            # Edge-case correction: if by chance, any array-like element `x` of `cfg`
            # satisfies `len(x) = numCalls`, `ParallelMap` attempts to tear open `x` and
            # distribute its elements across workers. Prevent this!
            if self.numCalls > 1:
                for key, value in self.pmap.kwargv.items():
                    if isinstance(value, (list, tuple)):
                        if len(value) == self.numCalls:
                            self.pmap.kwargv[key] = [value]
                    elif isinstance(value, np.ndarray):
                        if len(value.squeeze().shape) == 1 and value.squeeze().size == self.numCalls:
                            self.pmap.kwargv[key] = [value]

            # Check if trials actually fit into memory before we start computation
            client = self.pmap.daemon.client
            if isinstance(client.cluster, (dd.LocalCluster, dj.SLURMCluster)):
                workerMem = [w["memory_limit"] for w in client.cluster.scheduler_info["workers"].values()]
                if len(workerMem) == 0:
                    raise SPYParallelError("no online workers found", client=client)
                workerMemMax = max(workerMem)
                if self.chunkMem >= mem_thresh * workerMemMax:
                    self.chunkMem /= 1024**3
                    workerMemMax /= 1000**3
                    msg = "Single-trial result sizes ({0:2.2f} GB) larger than available " +\
                        "worker memory ({1:2.2f} GB) currently not supported"
                    raise NotImplementedError(msg.format(self.chunkMem, workerMemMax))
            else:
                msg = "`ComputationalRoutine` only supports `LocalCluster` and " +\
                    "`SLURMCluster` dask cluster objects. Proceed with caution. "
                SPYWarning(msg)

            # Store provided debugging state
            self.parallelDebug = parallel_debug

        # Now for the sequential processing case.
        else:

            # We only check memory
            memSize = psutil.virtual_memory().available
            if self.chunkMem >= mem_thresh * memSize:
                self.chunkMem /= 1024**3
                memSize /= 1024**3
                msg = "Single-trial result sizes ({0:2.2f} GB) larger than available " +\
                      "memory ({1:2.2f} GB) currently not supported"
                raise NotImplementedError(msg.format(self.chunkMem, memSize))

        # The `method` keyword can be used to override the `parallel` flag
        if method is None:
            if parallel:
                computeMethod = self.compute_parallel
            else:
                computeMethod = self.compute_sequential
        else:
            computeMethod = getattr(self, "compute_" + method, None)

        # Ensure `data` is openend read-only to permit (potentially concurrent)
        # reading access to backing device on disk
        data.mode = "r"

        # Perform actual computation
        computeMethod(data, out)

        # Reset data access mode
        data.mode = self.dataMode

        # Attach computed results to output object
        out.data = h5py.File(out.filename, mode="r+")[self.outDatasetName]

        # Store meta-data, write log and get outta here
        self.process_metadata(data, out)
        self.write_log(data, out, log_dict)

    def preallocate_output(self, out, parallel_store=False):
        """
        Storage allocation and provisioning

        Parameters
        ----------
        out : syncopy data object
           Empty object for holding results
        parallel_store : bool
           If `True`, a directory for virtual source files is created
           in Syncopy's temporary on-disk storage (defined by `syncopy.__storage__`).
           Otherwise, a dataset of appropriate type and shape is allocated
           in a new regular HDF5 file created inside Syncopy's temporary
           storage folder.

        Returns
        -------
        Nothing : None

        See also
        --------
        compute : management routine controlling memory pre-allocation
        """

        # In case parallel writing via VDS storage is requested, prepare
        # directory for by-chunk HDF5 files and construct virtual HDF layout
        if parallel_store:
            vdsdir = os.path.splitext(os.path.basename(out.filename))[0]
            self.virtualDatasetDir = os.path.join(__storage__, vdsdir)
            os.mkdir(self.virtualDatasetDir)

            layout = h5py.VirtualLayout(shape=self.outputShape, dtype=self.dtype)
            for k, idx in enumerate(self.targetLayout):
                fname = os.path.join(self.virtualDatasetDir, "{0:d}.h5".format(k))
                # Catch empty selections: don't map empty sources into the layout of the VDS
                if all([sel for sel in self.sourceLayout[k]]):
                    layout[idx] = h5py.VirtualSource(fname, self.virtualDatasetNames, shape=self.targetShapes[k])
            self.VirtualDatasetLayout = layout
            self.outFileName = os.path.join(self.virtualDatasetDir, "{0:d}.h5")
            self.tmpDsetName = self.virtualDatasetNames

        # Create regular HDF5 dataset for sequential writing
        else:

            # The shape of the target depends on trial-averaging
            if not self.keeptrials:
                shp = self.cfg["chunkShape"]
            else:
                shp = self.outputShape
            with h5py.File(out.filename, mode="w") as h5f:
                h5f.create_dataset(name=self.outDatasetName,
                                   dtype=self.dtype, shape=shp)
            self.outFileName = out.filename
            self.tmpDsetName = self.outDatasetName

    def compute_parallel(self, data, out):
        """
        Concurrent computing kernel

        Parameters
        ----------
        data : syncopy data object
           Syncopy data object, ignored for parallel case. The input data information
           is already contained in the workerdicts, which are stored in `self.pmap` (expanded
           from the `inargs` in `compute()`) and can be accessed from it.

        out : syncopy data object
           Empty object for holding results

        Returns
        -------
        Nothing : None

        Notes
        -----
        The actual reading of source data and writing of results is managed by
        the decorator :func:`syncopy.shared.kwarg_decorators.process_io`.

        See also
        --------
        compute : management routine invoking parallel/sequential compute kernels
        compute_sequential : serial processing counterpart of this method
        """

        # Let ACME do the heavy lifting
        with self.pmap as pm:
            pm.compute(debug=self.parallelDebug)

        # When writing concurrently, now's the time to finally create the virtual dataset
        if self.virtualDatasetDir is not None:
            with h5py.File(out.filename, mode="w") as h5f:
                h5f.create_virtual_dataset(self.outDatasetName, self.VirtualDatasetLayout)

        # If trial-averaging was requested, normalize computed sum to get mean
        if not self.keeptrials:
            with h5py.File(out.filename, mode="r+") as h5f:
                h5f[self.outDatasetName][()] /= self.numTrials
                h5f.flush()

    def compute_sequential(self, data, out):
        """
        Sequential computing kernel

        Parameters
        ----------
        data : syncopy data object
           Syncopy data object to be processed
        out : syncopy data object
           Empty object for holding results

        Returns
        -------
        Nothing : None

        Notes
        -----
        This method most closely reflects classic iterative process execution:
        trials in `data` are passed sequentially to :meth:`computeFunction`,
        results are stored consecutively in a regular HDF5 dataset (that was
        pre-allocated by :meth:`preallocate_output`). Since the calculation result
        is immediately stored on disk, propagation of arrays across routines
        is avoided and memory usage is kept to a minimum.

        See also
        --------
        compute : management routine invoking parallel/sequential compute kernels
        compute_parallel : concurrent processing counterpart of this method
        """
        sourceObj = h5py.File(data.filename, mode="r")[data.data.name]

        # Iterate over (selected) trials and write directly to target HDF5 dataset
        with h5py.File(out.filename, "r+") as h5fout:
            target = h5fout[self.outDatasetName]

            for nblock in tqdm(range(self.numTrials), bar_format=self.tqdmFormat):

                # Extract respective indexing tuples from constructed lists
                ingrid = self.sourceLayout[nblock]
                sigrid = self.sourceSelectors[nblock]
                outgrid = self.targetLayout[nblock]
                argv = tuple(arg[nblock]
                             if isinstance(arg, (list, tuple, np.ndarray)) and
                             len(arg) == self.numTrials
                             else arg for arg in self.argv)

                # Catch empty source-array selections; this workaround is not
                # necessary for h5py version 2.10+ (see https://github.com/h5py/h5py/pull/1174)
                if any([not sel for sel in ingrid]):
                    res = np.empty(self.targetShapes[nblock], dtype=self.dtype)
                else:
                    # Get source data as NumPy array
                    if self.useFancyIdx:
                        arr = np.array(sourceObj[tuple(ingrid)])[np.ix_(*sigrid)]
                    else:
                        arr = np.array(sourceObj[tuple(ingrid)])
                    sourceObj.flush()

                    # Ensure input array shape was not inflated by scalar selection
                    # tuple, e.g., ``e=np.ones((2,2)); e[0,:].shape = (2,)`` not ``(1,2)``
                    # (use an explicit `shape` assignment here to avoid copies)
                    arr.shape = self.sourceShapes[nblock]

                    # Perform computation
                    res, details = parse_cF_returns(self.computeFunction(arr, *argv, **self.cfg))

                    # In case scalar selections have been performed, explicitly assign
                    # desired output shape to re-create "lost" singleton dimensions
                    # (use an explicit `shape` assignment here to avoid copies)
                    res.shape = self.targetShapes[nblock]

                    trial_idx = data.selection.trial_ids[nblock] if data.selection is not None else nblock

                    h5_add_metadata(h5fout, details, unique_key_suffix=trial_idx)

                # Either write result to `outgrid` location in `target` or add it up
                if self.keeptrials:
                    target[outgrid] = res
                else:
                    target[()] = np.nansum([target, res], axis=0)

                # Flush every iteration to avoid memory leakage
                h5fout.flush()

            # If trial-averaging was requested, normalize computed sum to get mean
            if not self.keeptrials:
                target[()] /= self.numTrials

        # If source was HDF5 file, close it to prevent access errors
        sourceObj.file.close()

    def write_log(self, data, out, log_dict=None):
        """
        Processing of output log

        Parameters
        ----------
        data : syncopy data object
           Syncopy data object that has been processed
        out : syncopy data object
           Syncopy data object holding calculation results
        log_dict : None or dict
           If `None`, the `log` properties of `out` is populated with the employed
           keyword arguments used in :meth:`computeFunction`.
           Otherwise, `out`'s `log` properties are filled  with items taken
           from `log_dict`.

        Returns
        -------
        Nothing : None

        See also
        --------
        process_metadata : Management of meta-information
        """

        # Copy log from source object and write header
        out._log = str(data._log) + out._log
        logHead = "computed {name:s} with settings\n".format(name=self.computeFunction.__name__)

        # Prepare keywords used by `computeFunction` (sans implementation-specific stuff)
        cfg = dict(self.cfg)
        for key in ["noCompute", "chunkShape"]:
            cfg.pop(key)

        # Write log and store `cfg` constructed above in corresponding prop of `out`
        if log_dict is None:
            log_dict = cfg
        logOpts = ""
        for k, v in log_dict.items():
            logOpts += "\t{key:s} = {value:s}\n".format(key=k,
                                                        value=str(v) if len(str(v)) < 80
                                                        else str(v)[:30] + ", ..., " + str(v)[-30:])
        out.log = logHead + logOpts

    @abstractmethod
    def process_metadata(self, data, out):
        """
        Meta-information manager

        Parameters
        ----------
        data : syncopy data object
           Syncopy data object that has been processed
        out : syncopy data object
           Syncopy data object holding calculation results

        Returns
        -------
        Nothing : None

        Notes
        -----
        This routine is an abstract method and is thus intended to be overloaded.
        Consult the developer documentation (:doc:`/developer/compute_kernels`) for
        further details.

        See also
        --------
        write_log : Logging of calculation parameters
        """
        pass


# --- metadata helper functions ---

def propagate_properties(in_data, out_data, keeptrials=True, time_axis=False):

    """
    Propagating data class properties (channels, trials, time, ...)
    from the input object `in_data` to the output
    object `out_data` and respecting selections.

    Depending on the CR in question, different propagations are needed.
    For example

        AnalogData -> CrossSpectralData (connectivityanalysis)

    needs a mapping .channel -> .channel_i, .channel_j

    Whereas

        AnalogData -> AnalogData (preprocessing)

    directly propagates the properties from the input to the output
    (same channels, trialdefinition/time and so on)

    This function is a general approach to unify the
    propagation / manipulation of all needed properties
    done in the `process_metadata` implementations of the
    respective ComputationalRoutines.

    Parameters
    ----------
    in_data : Syncopy data object
        Input object to get attributes from
    out_data : Syncopy data object
        Output object to set attributes
    keeptrials : bool
    time_axis : bool
        If `True` `out_data` has a time axis (not just trial stacking)
    """

    # instance checkers
    is_Analog = lambda data: isinstance(data, spy.AnalogData)
    is_Spectral = lambda data: isinstance(data, spy.SpectralData)
    is_CrossSpectral = lambda data: isinstance(data, spy.CrossSpectralData)

<<<<<<< HEAD
    
    # attach a dummy selection for easier propagation
    selection_cleanup = False
    if in_data.selection is None:
        in_data.selectdata(inplace=True)
        selection_cleanup = True
=======
    # simplest case, direct propagation between two AnalogData objects
    if is_Analog(in_data) and is_Analog(out_data):
        print(f"Propagating properties AnalogData -> AnalogData")
>>>>>>> 3b462177

    # if preserving the data type, propagation is straightforward
    if in_data.__class__ == out_data.__class__:

        # Get/set dimensional attributes changed by selection
        for prop in in_data.selection._dimProps:
            selection = getattr(in_data.selection, prop)
            if selection is not None:
                if np.issubdtype(type(selection), np.number):
                    selection = [selection]
                setattr(out_data, prop, getattr(in_data, prop)[selection])

        if keeptrials:
            out_data.trialdefinition = in_data.selection.trialdefinition
        else:
            # trial average requires equal length trials, so just copy the 1st
            out_data.trialsdefinition = in_data.trialdefinition[0, :][None, :]

        out_data.samplerate = in_data.samplerate
        return

    # --- propagate only channels and deal with the rest below---

    elif is_Spectral(out_data):
        chanSec = in_data.selection.channel
        out_data.channel = np.array(in_data.channel[chanSec])

    # from one channel to cross-channel data
    elif (is_Analog(in_data) or is_Spectral(in_data)) and is_CrossSpectral(out_data):
        chanSec = in_data.selection.channel
        out_data.channel_i = np.array(in_data.channel[chanSec])
        out_data.channel_j = np.array(in_data.channel[chanSec])

    # --- time and trialdefinition ---

    if not time_axis:
        # Note that here the `time` axis is only(!) used as stacking dimension
        if keeptrials:
            trldef = in_data.selection.trialdefinition
            for row in range(trldef.shape[0]):
                trldef[row, :2] = [row, row + 1]
            out_data.trialdefinition = trldef

        else:
            # only single trial on the time stacking dim.
            out_data.trialdefinition = np.array([[0, 1, 0]])

        out_data.samplerate = in_data.samplerate

    # this captures active in-place selections on the time axis
    else:
        if keeptrials:
            out_data.trialdefinition = in_data.selection.trialdefinition
        # just copy 1st trial, have to be all equal anyways
        else:
            out_data.trialdefinition = in_data.selection.trialdefinition[0, :][None, :]

        # this might bite us
        out_data.samplerate = in_data.samplerate
            
    if selection_cleanup:
        in_data.selection = None<|MERGE_RESOLUTION|>--- conflicted
+++ resolved
@@ -1061,18 +1061,13 @@
     is_Spectral = lambda data: isinstance(data, spy.SpectralData)
     is_CrossSpectral = lambda data: isinstance(data, spy.CrossSpectralData)
 
-<<<<<<< HEAD
+
     
     # attach a dummy selection for easier propagation
     selection_cleanup = False
     if in_data.selection is None:
         in_data.selectdata(inplace=True)
         selection_cleanup = True
-=======
-    # simplest case, direct propagation between two AnalogData objects
-    if is_Analog(in_data) and is_Analog(out_data):
-        print(f"Propagating properties AnalogData -> AnalogData")
->>>>>>> 3b462177
 
     # if preserving the data type, propagation is straightforward
     if in_data.__class__ == out_data.__class__:
