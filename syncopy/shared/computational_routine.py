# -*- coding: utf-8 -*-
# 
# Base class for all computational classes in Syncopy
# 
# Created: 2019-05-13 09:18:55
# Last modified by: Stefan Fuertinger [stefan.fuertinger@esi-frankfurt.de]
<<<<<<< HEAD
# Last modification time: <2019-11-01 15:04:20>
=======
# Last modification time: <2019-11-04 12:05:46>
>>>>>>> 205d2ab5

# Builtin/3rd party package imports
import os
import sys
import psutil
import h5py
import time
import numpy as np
from abc import ABC, abstractmethod
from copy import copy
from numpy.lib.format import open_memmap
from tqdm.auto import tqdm
if sys.platform == "win32":
    # tqdm breaks term colors on Windows - fix that (tqdm issue #446)
    import colorama
    colorama.deinit()
    colorama.init(strip=False)

# Local imports
from .parsers import get_defaults
from syncopy import __storage__, __dask__, __path__
from syncopy.shared.errors import SPYIOError, SPYValueError, SPYParallelError
if __dask__:
    import dask.distributed as dd
    import dask.bag as db

__all__ = []


class ComputationalRoutine(ABC):
    """Abstract class for encapsulating sequential/parallel algorithms

    A Syncopy compute class consists of a
    :class:`ComputationalRoutine`-subclass that binds a static
    :func:`computeFunction` and provides the class method
    :meth:`process_metadata`.

    Requirements for :meth:`computeFunction`:

    * First positional argument is a :class:`numpy.ndarray`, the keywords
      `chunkShape` and `noCompute` are supported
    * Returns a :class:`numpy.ndarray` if `noCompute` is `False` and expected 
      shape and numerical type of output array otherwise.

    Requirements for :class:`ComputationalRoutine`:

    * Child of :class:`ComputationalRoutine`, binds :func:`computeFunction`
      as static method
    * Provides class method :func:`process_data`

    For details on writing compute classes and metafunctions for Syncopy, please 
    refer to :doc:`/developer/compute_kernels`.
    """

    # Placeholder: the actual workhorse
    @staticmethod
    def computeFunction(arr, *argv, chunkShape=None, noCompute=None, **kwargs):
        """Computational core routine

        Parameters
        ----------
        arr : :class:`numpy.ndarray`
           Numerical data from a single trial
        *argv : list
           Arbitrary list of positional arguments
        chunkShape : None or tuple
           Mandatory keyword. If not `None`, represents global block-size of
           processed trial.
        noCompute : None or bool
           Preprocessing flag. If `True`, do not perform actual calculation but
           instead return expected shape and :class:`numpy.dtype` of output
           array.
        **kwargs: dict
           Other keyword arguments.

        Returns
        -------
        out Shape : tuple, if ``noCompute == True``
           expected shape of output array
        outDtype : :class:`numpy.dtype`, if ``noCompute == True``
           expected numerical type of output array
        res : :class:`numpy.ndarray`, if ``noCompute == False``
           Result of processing input `arr`

        Notes
        -----
        This concrete method is a placeholder that is intended to be
        overloaded.

        See also
        --------
        ComputationalRoutine : Developer documentation: :doc:`/developer/compute_kernels`.
        """
        return None

    def __init__(self, *argv, **kwargs):
        """
        Instantiate a :class:`ComputationalRoutine` subclass

        Parameters
        ----------
        *argv : list
           List of positional arguments passed on to :meth:`computeFunction`
        **kwargs : dict
           Keyword arguments passed on to :meth:`computeFunction`

        Returns
        -------
        obj : instance of :class:`ComputationalRoutine`-subclass
           Usable class instance for processing Syncopy data objects. 
        """

        # dict of default keyword values accepted by `computeFunction`
        self.defaultCfg = get_defaults(self.computeFunction)
        
        # dict of actual keyword argument values to `computeFunction` provided by user
        self.cfg = copy(self.defaultCfg)
        for key in set(self.cfg.keys()).intersection(kwargs.keys()):
            self.cfg[key] = kwargs[key]
            
        # tuple of positional arguments to `computeFunction` provided by user
        self.argv = argv
        
        # binary flag: if `True`, average across trials, do nothing otherwise
        self.keeptrials = None
        
        # full shape of final output dataset (all trials, all chunks, etc.)
        self.outputShape = None
        
        # numerical type of output dataset
        self.dtype = None
        
        # list of dicts encoding header info of raw binary input files (experimental!)
        self.hdr = None
        
        # list of trial numbers to process (either `data.trials` or `data._selection.trials`)
        self.trialList = None
        
        # list of index-tuples for extracting trial-chunks from input HDF5 dataset 
        # >>> MUST be ordered, no repetitions! <<<
        # indices are ABSOLUTE, i.e., wrt entire dataset, not just current trial!
        self.sourceLayout = None
        
        # list of index-tuples for re-ordering NumPy arrays extracted w/`self.sourceLayout` 
        # >>> can be unordered w/repetitions <<<
        # indices are RELATIVE, i.e., wrt current trial!
        self.sourceSelectors = None
        
        # list of index-tuples for storing trial-chunk result in output dataset 
        # >>> MUST be ordered, no repetitions! <<<
        # indices are ABSOLUTE, i.e., wrt entire dataset, not just current trial
        self.targetLayout = None
        
        # list of shape-tuples of trial-chunk results
        self.targetShapes = None
        
        # binary flag: if `True`, use fancy array indexing via `np.ix_` to extract 
        # data from input via `self.sourceLayout` + `self.sourceSelectors`; if `False`,
        # only use `self.sourceLayout` (selections ordered, no reps)
        self.useFancyIdx = None
        
        # integer, max. memory footprint of largest input array piece (in bytes)
        self.chunkMem = None
        
        # directory for storing source-HDF5 files making up virtual output dataset
        self.virtualDatasetDir = None
        
        # h5py layout encoding shape/geometry of file sources within virtual output dataset
        self.VirtualDatasetLayout = None
        
        # name of output dataset
        self.datasetName = None
        
        # tmp holding var for preserving original access mode of `data`
        self.dataMode = None
        
        # time (in seconds) b/w querying state of futures ('pending' -> 'finished')
        self.sleepTime = 0.1

    def initialize(self, data, chan_per_worker=None, keeptrials=True):
        """
        Perform dry-run of calculation to determine output shape

        Parameters
        ----------
        data : syncopy data object
           Syncopy data object to be processed (has to be the same object 
           that is passed to :meth:`compute` for the actual calculation). 
        chan_per_worker : None or int
           Number of channels to be processed by each worker (only relevant in
           case of concurrent processing). If `chan_per_worker` is `None` (default) 
           by-trial parallelism is used, i.e., each worker processes 
           data corresponding to a full trial. If `chan_per_worker > 0`, trials 
           are split into channel-groups of size `chan_per_worker` (+ rest if the 
           number of channels is not divisible by `chan_per_worker` without 
           remainder) and workers are assigned by-trial channel-groups for 
           processing. 
        keeptrials : bool
            Flag indicating whether to return individual trials or average
        
        Returns
        -------
        Nothing : None
        
        Notes
        -----
        This class method **has** to be called prior to performing the actual
        computation realized in :meth:`computeFunction`. 

        See also
        --------
        compute : core routine performing the actual computation
        """
        
        # First store `keeptrial` keyword value (important for output shapes below)
        self.keeptrials = keeptrials
        
        # Determine if data-selection was provided; if so, extract trials and check
        # whether selection requires fancy array indexing
        if data._selection is not None:
            self.trialList = data._selection.trials
            self.useFancyIdx = data._selection._useFancy
        else:
            self.trialList = list(range(len(data.trials)))
            self.useFancyIdx = False
        
        # Prepare dryrun arguments and determine geometry of trials in output
        dryRunKwargs = copy(self.cfg)
        dryRunKwargs["noCompute"] = True
        chk_list = []
        dtp_list = []
        trials = []
        for tk in self.trialList:
            trial = data._preview_trial(tk)
            chunkShape, dtype = self.computeFunction(trial, 
                                                     *self.argv, 
                                                     **dryRunKwargs)
            chk_list.append(list(chunkShape))
            dtp_list.append(dtype)
            trials.append(trial)
            
        # The aggregate shape is computed as max across all chunks                    
        chk_arr = np.array(chk_list)
        if np.unique(chk_arr[:, 0]).size > 1 and not self.keeptrials:
            err = "Averaging trials of unequal lengths in output currently not supported!"
            raise NotImplementedError(err)
        if np.any([dtp_list[0] != dtp for dtp in dtp_list]):
            lgl = "unique output dtype"
            act = "{} different output dtypes".format(np.unique(dtp_list).size)
            raise SPYValueError(legal=lgl, varname="dtype", actual=act)
        chunkShape = tuple(chk_arr.max(axis=0))
        self.outputShape = (chk_arr[:, 0].sum(),) + chunkShape[1:]
        self.cfg["chunkShape"] = chunkShape
        self.dtype = np.dtype(dtp_list[0])

        # Ensure channel parallelization can be done at all
        if chan_per_worker is not None and "channel" not in data.dimord:
            print("Syncopy core - compute: WARNING >> input object does not " +\
                  "contain `channel` dimension for parallelization! <<")
            chan_per_worker = None
        if chan_per_worker is not None and self.keeptrials is False:
            print("Syncopy core - compute: WARNING >> trial-averaging does not " +\
                  "support channel-block parallelization! <<")
            chan_per_worker = None
        if data._selection is not None:
            if chan_per_worker is not None and data._selection.channel != slice(None, None, 1):
                print("Syncopy core - compute: WARNING >>> channel selection and " +\
                      "simultaneous channel-block parallelization not yet supported! <<<")
                chan_per_worker = None
            
        # Allocate control variables
        trial = trials[0]
        chunkShape0 = chk_arr[0, :]
        lyt = [slice(0, stop) for stop in chunkShape0]
        sourceLayout = []
        targetLayout = []
        targetShapes = []

        # If parallelization across channels is requested the first trial is 
        # split up into several chunks that need to be processed/allocated
        if chan_per_worker is not None:

            # Set up channel-chunking
            nChannels = data.channel.size
            rem = int(nChannels % chan_per_worker)
            n_blocks = [chan_per_worker] * int(nChannels//chan_per_worker) + [rem] * int(rem > 0)        
            inchanidx = data.dimord.index("channel")
            
            # Perform dry-run w/first channel-block of first trial to identify 
            # changes in output shape w.r.t. full-trial output (`chunkShape`)
            shp = list(trial.shape)
            idx = list(trial.idx)
            shp[inchanidx] = n_blocks[0]
            idx[inchanidx] = slice(0, n_blocks[0])
            trial.shape = tuple(shp)
            trial.idx = tuple(idx)
            res, _ = self.computeFunction(trial, *self.argv, **dryRunKwargs)
            outchan = [dim for dim in res if dim not in chunkShape0]
            if len(outchan) != 1:
                lgl = "exactly one output dimension to scale w/channel count"
                act = "{0:d} dimensions affected by varying channel count".format(len(outchan))
                raise SPYValueError(legal=lgl, varname="chan_per_worker", actual=act)
            outchanidx = res.index(outchan[0])            
            
            # Get output chunks and grid indices for first trial
            chanstack = 0
            blockstack = 0
            for block in n_blocks:
                shp = list(trial.shape)
                idx = list(trial.idx)
                shp[inchanidx] = block
                idx[inchanidx] = slice(blockstack, blockstack + block)
                trial.shape = tuple(shp)
                trial.idx = tuple(idx)
                res, _ = self.computeFunction(trial, *self.argv, **dryRunKwargs)
                lyt[outchanidx] = slice(chanstack, chanstack + res[outchanidx])
                targetLayout.append(tuple(lyt))
                targetShapes.append(tuple([slc.stop - slc.start for slc in lyt]))
                sourceLayout.append(trial.idx)
                chanstack += res[outchanidx]
                blockstack += block

        # Simple: consume all channels simultaneously, i.e., just take the entire trial
        else:
            targetLayout.append(tuple(lyt))
            targetShapes.append(chunkShape0)
            sourceLayout.append(trial.idx)
            
        # Construct dimensional layout of output
        stacking = targetLayout[0][0].stop
        for tk in range(1, len(self.trialList)):
            trial = trials[tk]
            chkshp = chk_list[tk]
            lyt = [slice(0, stop) for stop in chkshp]
            lyt[0] = slice(stacking, stacking + chkshp[0])
            stacking += chkshp[0]
            if chan_per_worker is None:
                targetLayout.append(tuple(lyt))
                targetShapes.append(tuple([slc.stop - slc.start for slc in lyt]))
                sourceLayout.append(trial.idx)
            else:
                chanstack = 0
                blockstack = 0
                for block in n_blocks:
                    shp = list(trial.shape)
                    idx = list(trial.idx)
                    shp[inchanidx] = block
                    idx[inchanidx] = slice(blockstack, blockstack + block)
                    trial.shape = tuple(shp)
                    trial.idx = tuple(idx)
                    res, _ = self.computeFunction(trial, *self.argv, **dryRunKwargs) # FauxTrial
                    lyt[outchanidx] = slice(chanstack, chanstack + res[outchanidx])
                    targetLayout.append(tuple(lyt))
                    targetShapes.append(tuple([slc.stop - slc.start for slc in lyt]))
                    sourceLayout.append(trial.idx)
                    chanstack += res[outchanidx]
                    blockstack += block
                    
        # If the determined source layout contains unordered lists and/or index 
        # repetitions, set `self.useFancyIdx` to `True` and prepare a separate
        # `sourceSelectors` list that is used in addition to `sourceLayout` for 
        # data extraction. 
        # In this case `sourceLayout` uses ABSOLUTE indices (indices wrt to size 
        # of ENTIRE DATASET) that are SORTED W/O REPS to extract a NumPy array 
        # of appropriate size from HDF5. 
        # Then `sourceLayout` uses RELATIVE indices (indices wrt to size of CURRENT 
        # TRIAL) that can be UNSORTED W/REPS to actually perform the requested 
        # selection on the NumPy array extracted w/`sourceLayout`. 
        for grd in sourceLayout:
            if any([np.diff(sel).min() <= 0 if isinstance(sel, list) 
                    and len(sel) > 1 else False for sel in grd]):
                self.useFancyIdx = True 
                break
        if self.useFancyIdx:
            sourceSelectors = []
            for gk, grd in enumerate(sourceLayout):
                ingrid = list(grd)
                sigrid = []
                for sk, sel in enumerate(grd):
                    if isinstance(sel, list):
                        selarr = np.array(sel, dtype=np.intp)
                    else: # sel is a slice
                        step = sel.step
                        if sel.step is None:
                            step = 1
                        selarr = np.array(list(range(sel.start, sel.stop, step)), dtype=np.intp)
                    if selarr.size > 0:
                        sigrid.append(np.array(selarr) - selarr.min())
                        ingrid[sk] = slice(selarr.min(), selarr.max() + 1, 1)
                    else:
                        sigrid.append([])
                        ingrid[sk] = []
                sourceSelectors.append(tuple(sigrid))
                sourceLayout[gk] = tuple(ingrid)
        else:
            sourceSelectors = [Ellipsis] * len(sourceLayout)
            
        # Store determined shapes and grid layout
        self.sourceLayout = sourceLayout
        self.sourceSelectors = sourceSelectors
        self.targetLayout = targetLayout
        self.targetShapes = targetShapes
        
        # Compute max. memory footprint of chunks
        if chan_per_worker is None:
            self.chunkMem = np.prod(self.cfg["chunkShape"]) * self.dtype.itemsize
        else:
            self.chunkMem = max([np.prod(shp) for shp in self.targetShapes]) * self.dtype.itemsize
        
        # Get data access mode (only relevant for parallel reading access)
        self.dataMode = data.mode

    def compute(self, data, out, parallel=False, parallel_store=None,
                method=None, mem_thresh=0.5, log_dict=None):
        """
        Central management and processing method

        Parameters
        ----------
        data : syncopy data object
           Syncopy data object to be processed (has to be the same object
           that was used by :meth:`initialize` in the pre-calculation 
           dry-run). 
        out : syncopy data object
           Empty object for holding results
        parallel : bool
           If `True`, processing is performed in parallel (i.e., 
           :meth:`computeFunction` is executed concurrently across trials). 
           If `parallel` is `False`, :meth:`computeFunction` is executed 
           consecutively trial after trial (i.e., the calculation realized
           in :meth:`computeFunction` is performed sequentially). 
        parallel_store : None or bool
           Flag controlling saving mechanism. If `None`,
           ``parallel_store = parallel``, i.e., the compute-paradigm 
           dictates the employed writing method. Thus, in case of parallel
           processing, results are written in a fully concurrent
           manner (each worker saves its own local result segment on disk as 
           soon as it is done with its part of the computation). If `parallel_store`
           is `False` and `parallel` is `True` the processing result is saved 
           sequentially using a mutex. If both `parallel` and `parallel_store`
           are `False` standard single-process HDF5 writing is employed for
           saving the result of the (sequential) computation. 
        method : None or str
           If `None` the predefined methods :meth:`compute_parallel` or
           :meth:`compute_sequential` are used to control the actual computation
           (specifically, calling :meth:`computeFunction`) depending on whether
           `parallel` is `True` or `False`, respectively. If `method` is a 
           string, it has to specify the name of an alternative (provided) 
           class method that is invoked using `getattr`.
        mem_thresh : float
           Fraction of available memory required to perform computation. By
           default, the largest single trial result must not occupy more than
           50% (``mem_thresh = 0.5``) of available single-machine or worker
           memory (if `parallel` is `False` or `True`, respectively).
        log_dict : None or dict
           If `None`, the `cfg` and `log` properties of `out` are populated
           with the employed keyword arguments used in :meth:`computeFunction`. 
           Otherwise, `out`'s `cfg` and `log` properties are filled  with 
           items taken from `log_dict`. 
        
        Returns
        -------
        Nothing : None
           The result of the computation is available in `out` once 
           :meth:`compute` terminated successfully. 

        Notes
        -----
        This routine calls several other class methods to perform all necessary
        pre- and post-processing steps in a fully automatic manner without
        requiring any user-input. Specifically, the following class methods
        are invoked consecutively (in the given order):
        
        1. :meth:`preallocate_output` allocates a (virtual) HDF5 dataset 
           of appropriate dimension for storing the result
        2. :meth:`compute_parallel` (or :meth:`compute_sequential`) performs
           the actual computation via concurrently (or sequentially) calling
           :meth:`computeFunction`
        3. :meth:`process_metadata` attaches all relevant meta-information to
           the result `out` after successful termination of the calculation
        4. :meth:`write_log` stores employed input arguments in `out.cfg`
           and `out.log` to reproduce all relevant computational steps that 
           generated `out`. 
        
        See also
        --------
        initialize : pre-calculation preparations
        preallocate_output : storage provisioning
        compute_parallel : concurrent computation using :meth:`computeFunction`
        compute_sequential : sequential computation using :meth:`computeFunction`
        process_metadata : management of meta-information
        write_log : log-entry organization
        """

        # By default, use VDS storage for parallel computing
        if parallel_store is None:
            parallel_store = parallel
            
        # Do not spill trials on disk if they're supposed to be removed anyway
        if parallel_store and not self.keeptrials:
            print("Syncopy core - compute: WARNING >> trial-averaging only " +\
                  "supports sequential writing! <<")
            parallel_store = False

        # Concurrent processing requires some additional prep-work...
        if parallel:

            # First and foremost, make sure a dask client is accessible
            try:
                client = dd.get_client()
            except ValueError as exc:
                msg = "parallel computing client: {}"
                raise SPYIOError(msg.format(exc.args[0]))
            
            # Check if the underlying cluster hosts actually usable workers
            if client.cluster._count_active_workers() == 0:
                raise SPYParallelError("No active workers found in distributed computing cluster",
                                       client=client)

            # Check if trials actually fit into memory before we start computation
            wrk_size = max(wrkr.memory_limit for wrkr in client.cluster.workers.values())
            if self.chunkMem >= mem_thresh * wrk_size:
                self.chunkMem /= 1024**3
                wrk_size /= 1024**3
                msg = "Single-trial result sizes ({0:2.2f} GB) larger than available " +\
                      "worker memory ({1:2.2f} GB) currently not supported"
                raise NotImplementedError(msg.format(self.chunkMem, wrk_size))

            # In some cases distributed dask workers suffer from spontaneous
            # dementia and forget the `sys.path` of their parent process. Fun!
            def init_syncopy(dask_worker):
                spy_path = os.path.abspath(os.path.split(__path__[0])[0])
                if spy_path not in sys.path:
                    sys.path.insert(0, spy_path)
            client = dd.get_client()
            client.register_worker_callbacks(init_syncopy)

        # For sequential processing, just ensure enough memory is available
        else:
            mem_size = psutil.virtual_memory().available
            if self.chunkMem >= mem_thresh * mem_size:
                self.chunkMem /= 1024**3
                mem_size /= 1024**3
                msg = "Single-trial result sizes ({0:2.2f} GB) larger than available " +\
                      "memory ({1:2.2f} GB) currently not supported"
                raise NotImplementedError(msg.format(self.chunkMem, mem_size))

        # Create HDF5 dataset of appropriate dimension
        self.preallocate_output(out, parallel_store=parallel_store)
        
        # The `method` keyword can be used to override the `parallel` flag
        if method is None:
            if parallel:
                computeMethod = self.compute_parallel
            else:
                computeMethod = self.compute_sequential
        else:
            computeMethod = getattr(self, "compute_" + method, None)

        # Ensure `data` is openend read-only to permit (potentially concurrent) 
        # reading access to backing device on disk
        data.mode = "r"
        
        # Take care of `VirtualData` objects 
        self.hdr = getattr(data, "hdr", None)
            
        # Perform actual computation
        computeMethod(data, out)

        # Reset data access mode
        data.mode = self.dataMode
        
        # Attach computed results to output object
        out.data = h5py.File(out.filename, mode="r+")[self.datasetName]

        # Store meta-data, write log and get outta here
        self.process_metadata(data, out)
        self.write_log(data, out, log_dict)

    def preallocate_output(self, out, parallel_store=False):
        """
        Storage allocation and provisioning

        Parameters
        ----------
        out : syncopy data object
           Empty object for holding results
        parallel_store : bool
           If `True`, a directory for virtual source containers is created 
           in Syncopy's temporary on-disk storage (defined by `syncopy.__storage__`). 
           Otherwise, a dataset of appropriate type and shape is allocated 
           in a new regular HDF5 file created inside Syncopy's temporary 
           storage folder. 

        Returns
        -------
        Nothing : None

        See also
        --------
        compute : management routine controlling memory pre-allocation
        """

        # Set name of target HDF5 dataset in output object
        self.datasetName = "data"

        # In case parallel writing via VDS storage is requested, prepare
        # directory for by-chunk HDF5 containers and construct virutal HDF layout
        if parallel_store:
            vdsdir = os.path.splitext(os.path.basename(out.filename))[0]
            self.virtualDatasetDir = os.path.join(__storage__, vdsdir)
            os.mkdir(self.virtualDatasetDir)
            
            layout = h5py.VirtualLayout(shape=self.outputShape, dtype=self.dtype)
            for k, idx in enumerate(self.targetLayout):
                fname = os.path.join(self.virtualDatasetDir, "{0:d}.h5".format(k))
                layout[idx] = h5py.VirtualSource(fname, "chk", shape=self.targetShapes[k])
            self.VirtualDatasetLayout = layout

        # Create regular HDF5 dataset for sequential writing
        else:
            
            # The shape of the target depends on trial-averaging
            if not self.keeptrials:
                shp = self.cfg["chunkShape"]
            else:
                shp = self.outputShape
            with h5py.File(out.filename, mode="w") as h5f:
                h5f.create_dataset(name=self.datasetName,
                                   dtype=self.dtype, shape=shp)

    def compute_parallel(self, data, out):
        """
        Concurrent computing kernel

        Parameters
        ----------
        data : syncopy data object
           Syncopy data object to be processed
        out : syncopy data object
           Empty object for holding results

        Returns
        -------
        Nothing : None

        Notes
        -----
        This method mereley acts as a concurrent wrapper for :meth:`computeFunction`
        by passing along all necessary information for parallel execution and 
        storage of results using a dask bag of dictionaries. The actual reading
        of source data and writing of results is managed by the decorator 
        :func:`syncopy.shared.parsers.unwrap_io`. Note that this routine first 
        builds an entire parallel instruction tree and only kicks off execution 
        on the cluster at the very end of the calculation command assembly. 

        See also
        --------
        compute : management routine invoking parallel/sequential compute kernels
        compute_sequential : serial processing counterpart of this method
        """
        
        # Prepare to write chunks concurrently
        if self.virtualDatasetDir is not None:
            outfilename = os.path.join(self.virtualDatasetDir, "{0:d}.h5")
            outdsetname = "chk"

        # Write chunks sequentially            
        else:
            outfilename = out.filename
            outdsetname = self.datasetName
            
        # Construct a dask bag with all necessary components for parallelization
        bag = db.from_sequence([{"hdr": self.hdr,
                                 "keeptrials": self.keeptrials, 
                                 "infile": data.filename,
                                 "indset": data.data.name,
                                 "ingrid": self.sourceLayout[chk],
                                 "sigrid": self.sourceSelectors[chk],
                                 "fancy": self.useFancyIdx,
                                 "vdsdir": self.virtualDatasetDir,
                                 "outfile": outfilename.format(chk),
                                 "outdset": outdsetname,
                                 "outgrid": self.targetLayout[chk],
                                 "outshape": self.targetShapes[chk],
                                 "dtype": self.dtype}
                                 for chk in range(len(self.sourceLayout))]) 
        
        # Map all components (channel-trial-blocks) onto `computeFunction`
        results = bag.map(self.computeFunction, *self.argv, **self.cfg)
        
        # Make sure that all futures are executed (i.e., data is actually written)
        # Note: `dd.progress` works in (i)Python but is not blocking in Jupyter, 
        # but `while status == 'pending"` is respected, hence the double-whammy
        futures = dd.client.futures_of(results.persist())
        dd.progress(futures, notebook=False)
        # while any(f.status == "pending" for f in futures): # FIXME: maybe use this for pretty progress-bars
        #     time.sleep(self.sleepTime)
            
        # When writing concurrently, now's the time to finally create the virtual dataset
        if self.virtualDatasetDir is not None:
            with h5py.File(out.filename, mode="w") as h5f:
                h5f.create_virtual_dataset(self.datasetName, self.VirtualDatasetLayout)
                
        # If trial-averaging was requested, normalize computed sum to get mean
        if not self.keeptrials:
            with h5py.File(out.filename, mode="r+") as h5f:
                h5f[self.datasetName][()] /= len(self.trialList)
                h5f.flush()
        
        return 
        
    def compute_sequential(self, data, out):
        """
        Sequential computing kernel
        
        Parameters
        ----------
        data : syncopy data object
           Syncopy data object to be processed
        out : syncopy data object
           Empty object for holding results

        Returns
        -------
        Nothing : None
        
        Notes
        -----
        This method most closely reflects classic iterative process execution:
        trials in `data` are passed sequentially to :meth:`computeFunction`,
        results are stored consecutively in a regular HDF5 dataset (that was 
        pre-allocated by :meth:`preallocate_output`). Since the calculation result 
        is immediately stored on disk, propagation of arrays across routines
        is avoided and memory usage is kept to a minimum. 

        See also
        --------
        compute : management routine invoking parallel/sequential compute kernels
        compute_parallel : concurrent processing counterpart of this method
        """
        
        # Initialize on-disk backing device (either HDF5 file or memmap)
        if self.hdr is None:
            try:
                sourceObj = h5py.File(data.filename, mode="r")[data.data.name]
                isHDF = True
            except OSError:
                sourceObj = open_memmap(data.filename, mode="c")
                isHDF = False
            except Exception as exc:
                raise exc
            
        # Iterate over (selected) trials and write directly to target HDF5 dataset
        fmt = "{desc}: {percentage:3.0f}% |{bar}| {n_fmt}/{total_fmt} [{elapsed}<{remaining}]"
        with h5py.File(out.filename, "r+") as h5fout:
            target = h5fout[self.datasetName]

            for nblock in tqdm(range(len(self.trialList)), bar_format=fmt):

                # Extract respective indexing tuples from constructed lists                
                ingrid = self.sourceLayout[nblock]
                sigrid = self.sourceSelectors[nblock]
                outgrid = self.targetLayout[nblock]
                
                # Catch empty source-array selections; this workaround is not 
                # necessary for h5py version 2.10+ (see https://github.com/h5py/h5py/pull/1174)
                if any([not sel for sel in ingrid]):
                    res = np.empty(self.targetShapes[nblock], dtype=self.dtype)
                else:
                    # Get source data as NumPy array
                    if self.hdr is None:
                        if isHDF:
                            if self.useFancyIdx:
                                arr = np.array(sourceObj[tuple(ingrid)])[np.ix_(*sigrid)]
                            else:
                                arr = np.array(sourceObj[tuple(ingrid)])
                        else:
                            if self.useFancyIdx:
                                arr = sourceObj[np.ix_(*ingrid)]
                            else:
                                arr = np.array(sourceObj[ingrid])
                        sourceObj.flush()
                    else:
                        idx = ingrid
                        if self.useFancyIdx:
                            idx = np.ix_(*ingrid)
                        stacks = []
                        for fk, fname in enumerate(data.filename):
                            stacks.append(np.memmap(fname, offset=int(self.hdr[fk]["length"]),
                                                    mode="r", dtype=self.hdr[fk]["dtype"],
                                                    shape=(self.hdr[fk]["M"], self.hdr[fk]["N"]))[idx])
                        arr = np.vstack(stacks)[ingrid]

                    # Perform computation
                    res = self.computeFunction(arr, *self.argv, **self.cfg)
                    
                # Either write result to `outgrid` location in `target` or add it up
                if self.keeptrials:
                    target[outgrid] = res
                else:
                    target[()] = np.nansum([target, res], axis=0)
                
                # Flush every iteration to avoid memory leakage
                h5fout.flush()

            # If trial-averaging was requested, normalize computed sum to get mean
            if not self.keeptrials:
                target[()] /= len(self.trialList)

        # If source was HDF5 file, close it to prevent access errors
        if isHDF:
            sourceObj.file.close()    
            
        return

    def write_log(self, data, out, log_dict=None):
        """
        Processing of output log

        Parameters
        ----------
        data : syncopy data object
           Syncopy data object that has been processed
        out : syncopy data object
           Syncopy data object holding calculation results
        log_dict : None or dict
           If `None`, the `cfg` and `log` properties of `out` are populated
           with the employed keyword arguments used in :meth:`computeFunction`. 
           Otherwise, `out`'s `cfg` and `log` properties are filled  with 
           items taken from `log_dict`. 
        
        Returns
        -------
        Nothing : None
 
        See also
        --------
        process_metadata : Management of meta-information
        """

        # Copy log from source object and write header
        out._log = str(data._log) + out._log
        logHead = "computed {name:s} with settings\n".format(name=self.computeFunction.__name__)

        # Either use `computeFunction`'s keywords (sans implementation-specific
        # stuff) or rely on provided `log_dict` dictionary for logging/`cfg`
        if log_dict is None:
            cfg = dict(self.cfg)
            for key in ["noCompute", "chunkShape"]:
                cfg.pop(key)
        else:
            cfg = log_dict

        # Write log and set `cfg` prop of `out`
        logOpts = ""
        for k, v in cfg.items():
            logOpts += "\t{key:s} = {value:s}\n".format(key=k,
                                                        value=str(v) if len(str(v)) < 80
                                                        else str(v)[:30] + ", ..., " + str(v)[-30:])
        out.log = logHead + logOpts
        out.cfg = cfg

    @abstractmethod
    def process_metadata(self, data, out):
        """
        Meta-information manager

        Parameters
        ----------
        data : syncopy data object
           Syncopy data object that has been processed
        out : syncopy data object
           Syncopy data object holding calculation results

        Returns
        -------
        Nothing : None

        Notes
        -----
        This routine is an abstract method and is thus intended to be overloaded. 
        Consult the developer documentation (:doc:`/developer/compute_kernels`) for 
        further details. 

        See also
        --------
        write_log : Logging of calculation parameters
        """
        pass<|MERGE_RESOLUTION|>--- conflicted
+++ resolved
@@ -4,11 +4,7 @@
 # 
 # Created: 2019-05-13 09:18:55
 # Last modified by: Stefan Fuertinger [stefan.fuertinger@esi-frankfurt.de]
-<<<<<<< HEAD
-# Last modification time: <2019-11-01 15:04:20>
-=======
 # Last modification time: <2019-11-04 12:05:46>
->>>>>>> 205d2ab5
 
 # Builtin/3rd party package imports
 import os
