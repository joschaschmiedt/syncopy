# -*- coding: utf-8 -*-
#
# Syncopy data slicing methods
#

# Builtin/3rd party package imports
import numpy as np

# Local imports
<<<<<<< HEAD
from syncopy.shared.errors import SPYInfo, SPYTypeError

=======
from syncopy.shared.errors import SPYInfo, SPYTypeError, SPYValueError
from syncopy.shared.kwarg_decorators import unwrap_cfg
>>>>>>> 95b6eb2b

__all__ = ["show"]


def show(data, squeeze=True, **kwargs):
    """
    Show (partial) contents of Syncopy object

    **Usage Notice**

    Syncopy uses HDF5 files as on-disk backing device for data storage. This
    allows working with larger-than-memory data-sets by streaming only relevant
    subsets of data from disk on demand without excessive RAM use. However, using
    :func:`~syncopy.show` this mechanism is bypassed and the requested data subset
    is loaded into memory at once. Thus, inadvertent usage of :func:`~syncopy.show`
    on a large data object can lead to memory overflow or even out-of-memory errors.

    **Usage Summary**

    Data selectors for showing subsets of Syncopy data objects follow the syntax
    of :func:`~syncopy.selectdata`. Please refer to :func:`~syncopy.selectdata`
    for a list of valid data selectors for respective Syncopy data objects.

    Parameters
    ----------
    data : Syncopy data object
        As for subset-selection via :func:`~syncopy.selectdata`, the type of `data`
        determines which keywords can be used.  Some keywords are only valid for
        certain types of Syncopy objects, e.g., "freqs" is not a valid selector
        for an :class:`~syncopy.AnalogData` object.
    squeeze : bool
        If `True` (default) any singleton dimensions are removed from the output
        array, i.e., the shape of the returned array does not contain ones (e.g.,
        ``arr.shape = (2,)`` not ``arr.shape = (1,2,1,1)``).
    **kwargs : keywords
        Valid data selectors (e.g., `trials`, `channels`, `toi` etc.). Please
        refer to :func:`~syncopy.selectdata` for a full list of available data
        selectors.

    Returns
    -------
    arr : NumPy nd-array
        A (selection) of data retrieved from the `data` input object.

    Notes
    -----
    This routine represents a convenience function for quickly inspecting the
    contents of Syncopy objects. It is always possible to manually access an object's
    numerical data by indexing the underlying HDF5 dataset: `data.data[idx]`.
    The dimension labels of the dataset are encoded in `data.dimord`, e.g., if
    `data` is a :class:`~syncopy.AnalogData` with `data.dimord` being `['time', 'channel']`
    and `data.data.shape` is `(15000, 16)`, then `data.data[:, 3]` returns the
    contents of the fourth channel across all time points.

    Examples
    --------
    Use :func:`~syncopy.tests.misc.generate_artificial_data` to create a synthetic
    :class:`syncopy.AnalogData` object.

    >>> from syncopy.tests.misc import generate_artificial_data
    >>> adata = generate_artificial_data(nTrials=10, nChannels=32)

    Show the contents of `'channel02'` across all trials:

    >>> spy.show(adata, channel='channel02')
    Syncopy <show> INFO: Showing all times 10 trials
    Out[2]: array([1.0871, 0.7267, 0.2816, ..., 1.0273, 0.893 , 0.7226], dtype=float32)

    Note that this is equivalent to

    >>> adata.show(channel='channel02')

    To preserve singleton dimensions use ``squeeze=False``:

    >>> adata.show(channel='channel02', squeeze=False)
    Out[3]:
    array([[1.0871],
           [0.7267],
           [0.2816],
           ...,
           [1.0273],
           [0.893 ],
           [0.7226]], dtype=float32)


    See also
    --------
    :func:`syncopy.selectdata` : Create a new Syncopy object from a selection
    """

    # Account for pathological cases
    if data.data is None:
        SPYInfo("Empty object, nothing to show")
        return

    # Parse single method-specific keyword
    if not isinstance(squeeze, bool):
        raise SPYTypeError(squeeze, varname="squeeze", expected="True or False")

    # show (hdf5 indexing that is) only supports simple, ordered indexing
    # we have to painstakingly check for this
    invalid = False
    for sel_key in kwargs:
        sel = kwargs[sel_key]
        # sequence type
        if np.array(sel).size != 1:
            # some selections can be strings
            # with no clear way of sorting ('chanY', 'chanX')
            if isinstance(sel[0], str):
                # temporary selection to extract numerical indices
                sel_kw = {sel_key: sel}
                data.selectdata(inplace=True, **sel_kw)
                # extract only channel indexing (index of an index :/)
                ch_idx2 = data.dimord.index(sel_key)
                # this is now numeric!
                ch_idx = data._preview_trial(0).idx[ch_idx2]
                data.selection = None
                # consecutive, ordered selections are suddenly a slice :/
                # so all fine here actually
                if isinstance(ch_idx, slice):
                    continue
                if np.any(np.diff(ch_idx) < 0) or len(set(ch_idx)) != len(sel):
                    invalid = True
            # numeric selection, e.g. [0,4,2]
            else:
                if np.any(np.diff(sel) < 0) or len(set(sel)) != len(sel):
                    invalid = True
        elif isinstance(sel, slice):
            if sel.start > sel.stop:
                invalid = True
        if invalid:
            lgl = f"unique and sorted `{sel_key}` indices"
            act = sel
            raise SPYValueError(lgl, 'show kwargs', act)

    # Leverage `selectdata` to sanitize input and perform subset picking
    data.selectdata(inplace=True, **kwargs)

    # Truncate info message by removing any squeezed dimensions (if necessary)
    msg = data.selection.__str__().partition("with")[-1]
    if squeeze:
        removeKeys = ["one", "1 "]
        selectionTxt = np.array(msg.split(","))
        txtMask = [all(qualifier not in selTxt for qualifier in removeKeys) for selTxt in selectionTxt]
        msg = "".join(selectionTxt[txtMask])
        transform_out = np.squeeze
    else:
        transform_out = lambda x: x
    SPYInfo("Showing{}".format(msg))

    # catch totally out of range toi selection
    has_time = True if 'time' in data.dimord else False

    # Use an object's `_preview_trial` method fetch required indexing tuples
    idxList = []
    for trlno in data.selection.trials:
        # each dim has an entry
        idxs = data._preview_trial(trlno).idx

        # time/toi is a special case, all other dims get checked
        # beforehand, e.g. foi, channel, ... but out of range toi's get mapped
        # repeatedly to the last index, causing invalid hdf5 indexing
        if has_time:
            idx = idxs[data.dimord.index('time')]
            if not isinstance(idx, slice) and (
                    len(idx) != len(set(idx))):
                lgl = "valid `toi` selection"
                act = sel
                raise SPYValueError(lgl, 'show kwargs', act)
        idxList.append(idxs)

    # Reset in-place subset selection
    data.selection = None

    # single trial selected
    if len(idxList) == 1:
        return transform_out(data.data[idxList[0]])
    # return multiple trials as list
    else:
        return [transform_out(data.data[idx]) for idx in idxList]<|MERGE_RESOLUTION|>--- conflicted
+++ resolved
@@ -7,13 +7,7 @@
 import numpy as np
 
 # Local imports
-<<<<<<< HEAD
 from syncopy.shared.errors import SPYInfo, SPYTypeError
-
-=======
-from syncopy.shared.errors import SPYInfo, SPYTypeError, SPYValueError
-from syncopy.shared.kwarg_decorators import unwrap_cfg
->>>>>>> 95b6eb2b
 
 __all__ = ["show"]
 
