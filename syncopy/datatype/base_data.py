--- conflicted
+++ resolved
@@ -25,10 +25,7 @@
 from .methods.arithmetic import _process_operator
 from .methods.selectdata import selectdata
 from .methods.show import show
-<<<<<<< HEAD
-=======
 from syncopy.shared.tools import SerializableDict
->>>>>>> 18ac1b64
 from syncopy.shared.parsers import (scalar_parser, array_parser, io_parser,
                                     filename_parser, data_parser)
 from syncopy.shared.errors import SPYInfo, SPYTypeError, SPYValueError, SPYError
@@ -124,18 +121,12 @@
 
     @cfg.setter
     def cfg(self, dct):
-<<<<<<< HEAD
-        """ For loading only, for processing the CR extends the existing (empty) cfg dictionary """
+        """ For loading only, for processing the frontends
+        extend the existing (empty) cfg dictionary """
+
         if not isinstance(dct, dict):
             raise SPYTypeError(dct, varname="cfg", expected="dictionary-like object")
         self._cfg = dct
-=======
-        """ For loading only, for processing the frontends
-        extend the existing (empty) cfg dictionary """
-
-        if not isinstance(dct, dict):
-            raise SPYTypeError(dct, varname="cfg", expected="dictionary-like object")
-        self._cfg = dct
 
     @property
     def info(self):
@@ -154,7 +145,6 @@
             raise SPYTypeError(dct, varname="info", expected="dictionary-like object")
 
         self._info = SerializableDict(dct)
->>>>>>> 18ac1b64
 
     @property
     def container(self):
@@ -905,10 +895,7 @@
 
         # each instance needs its own cfg!
         self._cfg = {}
-<<<<<<< HEAD
-=======
         self._info = SerializableDict()
->>>>>>> 18ac1b64
 
         # Initialize hidden attributes
         for propertyName in self._hdfFileDatasetProperties:
