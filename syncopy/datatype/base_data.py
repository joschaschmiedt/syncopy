--- conflicted
+++ resolved
@@ -324,8 +324,8 @@
     @abstractmethod
     def _get_trial(self, trialno):
         pass
-<<<<<<< HEAD
-        
+
+    # Convenience function, wiping contents of backing device from memory
     def clear(self):
         """Clear loaded data from memory
 
@@ -333,22 +333,12 @@
         deleted and re-instantiated.        
 
         """
-        self.data.flush()
-        if isinstance(self.data, np.memmap):
-            filename, mode = self.data.filename, self.data.mode
-            self._data = None
-            self._data = open_memmap(filename, mode=mode)
-=======
-
-    # Convenience function, wiping contents of backing device from memory
-    def clear(self):
         if self.data is not None:
             self.data.flush()
             if isinstance(self.data, np.memmap):
                 filename, mode = self.data.filename, self.data.mode
                 self._data = None
                 self._data = open_memmap(filename, mode=mode)
->>>>>>> 909ffedc
         return
 
     # Return a (deep) copy of the current class instance
