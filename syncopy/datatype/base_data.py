--- conflicted
+++ resolved
@@ -193,7 +193,6 @@
         # trivial case
         if inData is None:
             setattr(self, "_" + propertyName, None)
-<<<<<<< HEAD
             return
 
         supportedSetters = {
@@ -209,12 +208,6 @@
             raise SPYTypeError(inData, varname="data", expected=msg)
 
         supportedSetters[type(inData)](inData, propertyName, ndim=ndim)
-=======
-        else:
-            if not isinstance(inData, np.ndarray):
-                raise SPYValueError(legal="object of type 'np.ndarray' or None", varname="inData")
-            self._set_dataset_property_with_ndarray(inData, propertyName, inData.ndim)
->>>>>>> 3b462177
 
     def _unregister_seq_dataset(self, propertyName, del_from_file=True):
         """
