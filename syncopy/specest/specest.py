# -*- coding: utf-8 -*-
# 
# SyNCoPy spectral estimation methods
# 
# Created: 2019-01-22 09:07:47
# Last modified by: Joscha Schmiedt [joscha.schmiedt@esi-frankfurt.de]
<<<<<<< HEAD
# Last modification time: <2019-09-02 13:36:11>
=======
# Last modification time: <2019-09-02 13:34:17>
>>>>>>> a75b33c0

# Builtin/3rd party package imports
import sys
import numpy as np
import scipy.signal.windows as spwin
from tqdm import tqdm
import h5py
if sys.platform == "win32":
    # tqdm breaks term colors on Windows - fix that (tqdm issue #446)
    import colorama
    colorama.deinit()
    colorama.init(strip=False)
from copy import copy
from numbers import Number

# Local imports
from syncopy.shared.parsers import data_parser, scalar_parser, array_parser 
from syncopy.shared import get_defaults
from syncopy.shared.computational_routine import ComputationalRoutine
from syncopy.datatype import SpectralData, padding
import syncopy.specest.wavelets as spywave 
from syncopy.shared.errors import SPYValueError, SPYTypeError
from syncopy.shared.parsers import unwrap_cfg
from syncopy import __dask__
if __dask__:
    import dask
    import dask.array as da
    import dask.bag as db
    import dask.distributed as dd

# Module-wide output specs
spectralDTypes = {"pow": np.float32,
                  "fourier": np.complex128,
                  "abs": np.float32}

#: output conversion of complex fourier coefficients
spectralConversions = {"pow": lambda x: np.float32(x * np.conj(x)),
                       "fourier": lambda x: np.complex128(x),
                       "abs": lambda x: np.float32(np.absolute(x))}

#: available outputs of :func:`freqanalysis`
availableOutputs = tuple(spectralConversions.keys())

#: available tapers of :func:`freqanalysis`
availableTapers = ("hann", "dpss")

__all__ = ["freqanalysis"]

@unwrap_cfg
def freqanalysis(data, method='mtmfft', output='fourier',
                 keeptrials=True, foi=None, pad='nextpow2', padtype='zero',
                 padlength=None, polyremoval=False, polyorder=None,
                 taper="hann", tapsmofrq=None, keeptapers=True,
                 wav="Morlet", toi=0.1, width=6,
                 out=None, **kwargs):
    """Perform a (time-)frequency analysis of time series data

    Parameters
    ----------
    data : Syncopy data object
        A child of :class:`syncopy.datatype.BaseData`
    method : str
        Spectral estimation method, one of :data:`~.availableMethods` 
        (see below).
    output : str
        Output of spectral estimation, `'pow'` for power spectrum 
        (:obj:`numpy.float32`),  `'fourier'` (:obj:`numpy.complex128`)
        for complex fourier coefficients or `'abs'` for absolute values
        (:obj:`numpy.float32`).
    keeptrials : bool
        Flag whether to return individual trials or average
    foi : array-like
        List of frequencies of interest  (Hz) for output. If desired frequencies
        cannot be exactly matched using the given data length and padding,
        the closest frequencies will be used.
    pad : str
        `'absolute'`, `'relative'`, `'maxlen'`, or `'nextpow2'`.
        See :func:`syncopy.padding` for more information.
    padtype : str
        Values to be used for padding. Can be 'zero', 'nan', 'mean', 
        'localmean', 'edge' or 'mirror'. See :func:`syncopy.padding` for 
        more information.
    padlength : None, bool or positive scalar
        length to be padded to data in samples if `pad` is 'absolute' or 
        'relative'. See :func:`syncopy.padding` for more information.
    polyremoval : bool
        Flag whether a polynomial of order `polyorder` should be fitted and 
        subtracted from each trial before spectral analysis. 
        FIXME: not implemented yet.
    polyorder : int
        Order of the removed polynomial. For example, a value of 1 
        corresponds to a linear trend. The default is a mean subtraction, 
        thus a value of 0. 
        FIXME: not implemented yet.
    taper : str
        Windowing function, one of :data:`~.availableTapers` (see below).
    tapsmofrq : float
        The amount of spectral smoothing through  multi-tapering (Hz).
        Note that 4 Hz smoothing means plus-minus 4 Hz, i.e. a 8 Hz 
        smoothing box.        
    keeptapers : bool
        Flag for whether individual trials or average should be returned.            
    toi : scalar or array-like
        If `toi` is scalar, it must be a value between 0 and 1 indicating
        percentage of samplerate to use as stepsize. If `toi` is an array it
        explicitly selects time points (seconds). This option does not affect
        all frequency analysis methods.
    width : scalar
        Nondimensional frequency constant of wavelet. For a Morlet wavelet 
        this number should be >= 6, which correspondonds to 6 cycles within
        FIXME standard deviations of the enveloping Gaussian.            
    out : None or :class:`SpectralData` object
        None if a new :class:`SpectralData` object should be created,
        or the (empty) object into which the result should be written.

<<<<<<< HEAD

=======
>>>>>>> a75b33c0
    .. autodata:: syncopy.specest.specest.availableMethods

    .. autodata:: syncopy.specest.specest.availableOutputs

    .. autodata:: syncopy.specest.specest.availableTapers


    Returns
    -------
    :class:`~syncopy.SpectralData`
<<<<<<< HEAD
        (Time-)frequency spectrum of input data
=======
>>>>>>> a75b33c0


    """

    # Make sure our one mandatory input object can be processed
    try:
        data_parser(data, varname="data", dataclass="AnalogData",
                    writable=None, empty=False)
    except Exception as exc:
        raise exc
    timeAxis = data.dimord.index("time")

    # Get everything of interest in local namespace
    defaults = get_defaults(freqanalysis)
    lcls = locals()
    glbls = globals()

    # Ensure a valid computational method was selected    
    if method not in availableMethods:
        lgl = "'" + "or '".join(opt + "' " for opt in availableMethods)
        raise SPYValueError(legal=lgl, varname="method", actual=method)

    # Ensure a valid output format was selected    
    if output not in spectralConversions.keys():
        lgl = "'" + "or '".join(opt + "' " for opt in spectralConversions.keys())
        raise SPYValueError(legal=lgl, varname="output", actual=output)

    # Patch `output` keyword to not collide w/dask's ``blockwise`` output
    defaults["output_fmt"] = defaults.pop("output")
    output_fmt = output

    # Parse all Boolean keyword arguments
    for vname in ["keeptrials", "keeptapers", "polyremoval"]:
        if not isinstance(lcls[vname], bool):
            raise SPYTypeError(lcls[vname], varname=vname, expected="Bool")

    # Ensure padding selection makes sense (just leverage `padding`'s error checking)
    if pad is not None:
        try:
            padding(data.trials[0], padtype, pad=pad, padlength=padlength,
                    prepadlength=True)
        except Exception as exc:
            raise exc

    # For vetting `toi` and `foi`: get timing information of input object
    timing = np.array([np.array([-data.t0[k], end - start - data.t0[k]])/data.samplerate
                       for k, (start, end) in enumerate(data.sampleinfo)])

    # Construct array of maximally attainable frequency band and set/align `foi`
    minSampleNum = np.diff(data.sampleinfo).min()
    if pad:
        minSamplePos = np.diff(data.sampleinfo).argmin()
        minSampleNum = padding(data.trials[minSamplePos], padtype, pad=pad,
                               padlength=padlength, prepadlength=True).shape[timeAxis]
    minTrialLength = minSampleNum/data.samplerate
    nFreq = int(np.floor(minSampleNum / 2) + 1)
    freqs = np.linspace(0, data.samplerate/2, nFreq)

    # Match desired frequencies as close as possible to actually attainable freqs
    if foi is not None:
        try:
            array_parser(foi, varname="foi", hasinf=False, hasnan=False,
                         lims=[1/minTrialLength, data.samplerate/2], dims=(None,))
        except Exception as exc:
            raise exc
        foi = np.array(foi)
        foi.sort()
        foi = foi[foi <= freqs.max()]
        foi = foi[foi >= freqs.min()]
        foi = freqs[np.unique(np.searchsorted(freqs, foi, side="right") - 1)]
    else:
        foi = freqs

    # FIXME: implement detrending
    if polyremoval is True or polyorder is not None:
        raise NotImplementedError("Detrending has not been implemented yet.")

    # Check detrending options for consistency
    if polyremoval:
        try:
            scalar_parser(polyorder, varname="polyorder", lims=[0, 8], ntype="int_like")
        except Exception as exc:
            raise exc
    else:
        if polyorder != defaults["polyorder"]:
            print("<freqanalysis> WARNING: `polyorder` keyword will be ignored " +
                  "since `polyremoval` is `False`!")

    # Ensure consistency of method-specific options
    if method == "mtmfft":

        #: available tapers
        options = ["hann", "dpss"]
        if taper not in options:
            lgl = "'" + "or '".join(opt + "' " for opt in options)
            raise SPYValueError(legal=lgl, varname="taper", actual=taper)
        taper = getattr(spwin, taper)

        # Advanced usage: see if `taperopt` was provided - if not, leave it empty
        taperopt = kwargs.get("taperopt", {})
        if not isinstance(taperopt, dict):
            raise SPYTypeError(taperopt, varname="taperopt", expected="dictionary")

        # Set/get `tapsmofrq` if we're working w/Slepian tapers
        if taper.__name__ == "dpss":

            # Try to derive "sane" settings by using 3/4 octave smoothing of highest `foi`
            # following Hill et al. "Oscillatory Synchronization in Large-Scale
            # Cortical Networks Predicts Perception", Neuron, 2011
            if tapsmofrq is None:
                foimax = foi.max()
                tapsmofrq = (foimax * 2**(3/4/2) - foimax * 2**(-3/4/2)) / 2
            else:
                try:
                    scalar_parser(tapsmofrq, varname="tapsmofrq", lims=[1, np.inf])
                except Exception as exc:
                    raise exc

        # Warn the user in case `tapsmofrq` has no effect
        if tapsmofrq is not None and taper.__name__ != "dpss":
            print("<freqanalysis> WARNING: `tapsmofrq` is only used if `taper` is `dpss`!")

    elif method == "wavelet":
        options = ["Morlet", "Paul", "DOG", "Ricker", "Marr", "Mexican_hat"]
        if wav not in options:
            lgl = "'" + "or '".join(opt + "' " for opt in options)
            raise SPYValueError(legal=lgl, varname="wav", actual=wav)
        wav = getattr(spywave, wav)

        if isinstance(toi, Number):
            try:
                scalar_parser(toi, varname="toi", lims=[0, 1])
            except Exception as exc:
                raise exc
        else:
            try:
                array_parser(toi, varname="toi", hasinf=False, hasnan=False,
                             lims=[timing.min(), timing.max()], dims=(None,))
            except Exception as exc:
                raise exc
            toi = np.array(toi)
            toi.sort()

        if foi is None:
            foi = 1 / _get_optimal_wavelet_scales(minTrialLength,
                                                  1/data.samplerate,
                                                  dj=0.25)

        # FIXME: width setting depends on chosen wavelet
        if width is not None:
            try:
                scalar_parser(width, varname="width", lims=[1, np.inf])
            except Exception as exc:
                raise exc

    # Warn the user in case other method-specifc options are set
    other = list(availableMethods)
    other.pop(other.index(method))
    mth_defaults = {}
    for mth_str in other:
        mth_defaults.update(get_defaults(glbls[mth_str]))
    kws = list(get_defaults(glbls[method]).keys())
    distinct_kws = set(defaults.keys()).difference(kws)
    other_opts = distinct_kws.intersection(mth_defaults.keys()) 
    for key in other_opts:
        m_default = mth_defaults[key]
        if callable(m_default):
            m_default = m_default.__name__
        if lcls[key] != m_default:
            wrng = "<freqanalysis> WARNING: `{kw:s}` keyword has no effect in " +\
                   "chosen method {m:s}"
            print(wrng.format(kw=key, m=method))

    # Construct dict of "global" keywords sans alien method keywords for logging
    log_dct = {}
    log_kws = set(defaults.keys()).difference(other_opts)
    log_kws = [kw for kw in log_kws if kw != "out"]
    log_kws[log_kws.index("output_fmt")] = "output"
    for key in log_kws:
        log_dct[key] = lcls[key]

    # If provided, make sure output object is appropriate
    if out is not None:
        try:
            data_parser(out, varname="out", writable=True, empty=True,
                        dataclass="SpectralData",
                        dimord=SpectralData().dimord)
        except Exception as exc:
            raise exc
        new_out = False
    else:
        out = SpectralData()
        new_out = True

    # Prepare dict of optional keywords for computational class constructor
    # (update `lcls` to reflect changes in method-specifc options)
    lcls = locals()
    mth_input = {}
    kws.remove("noCompute")
    kws.remove("chunkShape")
    kws.append("keeptrials")
    for kw in kws:
        mth_input[kw] = lcls[kw]

    # Construct dict of classes of available methods
    methods = {
        "mtmfft": MultiTaperFFT(1/data.samplerate, timeAxis, **mth_input),
        "wavelet": WaveletTransform(1/data.samplerate, timeAxis, foi, **mth_input)
    }

    # Detect if dask client is running and set `parallel` keyword accordingly
    try:
        dd.get_client()
        use_dask = True
    except ValueError:
        use_dask = False

    # Perform actual computation
    specestMethod = methods[method]
    specestMethod.initialize(data)
    specestMethod.compute(data, out, parallel=use_dask, log_dict=log_dct)

    # Either return newly created output container or simply quit
    return out if new_out else None


# Local workhorse that performs the computational heavy lifting
def mtmfft(trl_dat, dt, timeAxis,
           taper=spwin.hann, taperopt={}, tapsmofrq=None,
           pad="nextpow2", padtype="zero", padlength=None, foi=None,
           keeptapers=True, polyorder=None, output_fmt="pow",
           noCompute=False, chunkShape=None):
    """Compute (multi-)tapered fourier transform
    
    Parameters
    ----------
    trl_dat : 2D :class:`numpy.ndarray`
        Multi-channel uniformly sampled time-series 
    dt : float
        sampling interval of time-series
    timeAxis : int
        Index of time axis (0 or 1)
    taper : function
        Windowing function handle, one of :mod:`scipy.signal.windows`. This 
        function is called as ``taper(nSamples, **taperopt)``
    taperopt : dict
        Additional keyword arguments passed to the `taper` function
    tapsmofrq : float
        The amount of spectral smoothing through  multi-tapering (Hz).
        Note that 4 Hz smoothing means plus-minus 4 Hz, i.e. a 8 Hz 
        smoothing box.  
    pad : str
        `'absolute'`, `'relative'`, `'maxlen'`, or `'nextpow2'`.
        See :func:`syncopy.padding` for more information.
    padtype : str
        Values to be used for padding. Can be 'zero', 'nan', 'mean', 
        'localmean', 'edge' or 'mirror'. See :func:`syncopy.padding` for 
        more information.
    padlength : None, bool or positive scalar
        length to be padded to data in samples if `pad` is 'absolute' or 
        'relative'. See :func:`syncopy.padding` for more information.
    foi : array-like
        List of frequencies of interest  (Hz) for output. If desired frequencies
        cannot be exactly matched using the given data length and padding,
        the closest frequencies will be used.
    keeptapers : bool
        Flag for keeping individual tapers or average
    output_fmt : str               
        Output of spectral estimation, `'pow'` for power spectrum 
        (:obj:`numpy.float32`),  `'fourier'` (:obj:`numpy.complex128`)
        for complex fourier coefficients or `'abs'` for absolute values
        (:obj:`numpy.float32`).
        
    Returns
    -------
    :class:`numpy.ndarray`
        Complex or real spectrum of input (padded) data

    """

    # Re-arrange array if necessary and get dimensional information
    if timeAxis != 0:
        dat = trl_dat.T       # does not copy but creates view of `trl_dat`
    else:
        dat = trl_dat
    dat = dat.squeeze()

    # Padding (updates no. of samples)
    if pad is not None:
        dat = padding(dat, padtype, pad=pad, padlength=padlength, prepadlength=True)
    nSamples = dat.shape[0]
    nChannels = dat.shape[1]

    # Construct at least 1 and max. 50 taper(s)
    if taper == spwin.dpss and (not taperopt):
        nTaper = int(max(2, min(50, np.floor(tapsmofrq * nSamples * dt))))
        taperopt = {"NW": tapsmofrq, "Kmax": nTaper}
    win = np.atleast_2d(taper(nSamples, **taperopt))
    nTaper = win.shape[0]

    # Determine frequency band and shape of output (time=1 x taper x freq x channel)
    nFreq = int(np.floor(nSamples / 2) + 1)
    fidx = slice(None)
    if foi is not None:
        freqs = np.linspace(0, 1 / (2 * dt), nFreq)
        foi = foi[foi <= freqs.max()]
        foi = foi[foi >= freqs.min()]
        fidx = np.searchsorted(freqs, foi, side="right") - 1
        nFreq = fidx.size
    outShape = (1, max(1, nTaper * keeptapers), nFreq, nChannels)

    # For initialization of computational routine, just return output shape and dtype
    if noCompute:
        return outShape, spectralDTypes[output_fmt]

    # In case tapers aren't kept allocate `spec` "too big" and average afterwards
    if not keeptapers:
        shp = list(chunkShape)
        shp[1] = nTaper
        chunkShape = tuple(shp)
    spec = np.full(chunkShape, np.nan, dtype=spectralDTypes[output_fmt])
    fill_idx = tuple([slice(None, dim) for dim in outShape[2:]])

    # Actual computation
    for taperIdx, taper in enumerate(win):
        if dat.ndim > 1:
            taper = np.tile(taper, (nChannels, 1)).T
        spec[(0, taperIdx,) + fill_idx] = spectralConversions[output_fmt](np.fft.rfft(dat * taper, axis=0)[fidx, :])

    # Average across tapers if wanted
    if not keeptapers:
        return spec.mean(axis=1, keepdims=True)
    else:
        return spec


class MultiTaperFFT(ComputationalRoutine):

    computeFunction = staticmethod(mtmfft)

    def process_metadata(self, data, out):

        # Some index gymnastics to get trial begin/end "samples"
        if self.keeptrials:
            time = np.arange(len(data.trials))
            time = time.reshape((time.size, 1))
            out.sampleinfo = np.hstack([time, time + 1])
            out.trialinfo = np.array(data.trialinfo)
            out._t0 = np.zeros((len(data.trials),))
        else:
            out.sampleinfo = np.array([[0, 1]])
            out.trialinfo = out.sampleinfo[:, 3:]
            out._t0 = np.array([0])

        # Attach remaining meta-data
        out.samplerate = data.samplerate
        out.channel = np.array(data.channel)
        out.taper = np.array([self.cfg["taper"].__name__] * self.outputShape[out.dimord.index("taper")])
        if self.cfg["foi"] is not None:
            out.freq = self.cfg["foi"]
        else:
            nFreqs = self.outputShape[out.dimord.index("freq")]
            out.freq = np.linspace(0, 1, nFreqs) * (data.samplerate / 2)

def wavelet(trl_dat, dt, timeAxis, foi,
            toi=0.1, polyorder=None, wav=spywave.Morlet,
            width=6, output_fmt="pow",
            noCompute=False, chunkShape=None):
    """ dat = samples x channel
    """

    # Re-arrange array if necessary and get dimensional information
    if timeAxis != 0:
        dat = trl_dat.T.squeeze()       # does not copy but creates a view of `trl_dat`
    else:
        dat = trl_dat
    nSamples = dat.shape[0]
    nChannels = dat.shape[1]

    # Initialize wavelet
    

    # Get time-stepping or explicit time-points of interest
    if isinstance(toi, Number):
        toi /= dt
        tsize = int(np.floor(nSamples / toi))
    else:
        tsize = toi.size

    # Output shape: time x taper=1 x freq x channel
    import ipdb; ipdb.set_trace()
    scales = wav.scale_from_period(1/foi)
    outShape = (tsize,
                1,
                len(scales),
                nChannels)

    # For initialization of computational routine, just return output shape and dtype
    if noCompute:
        return outShape, spectralDTypes[output_fmt]

    # Actual computation: ``cwt`` returns `(len(scales),) + dat.shape`
    transformed = spywave.cwt(dat, axis=0, wavelet=wav, widths=scales, dt=dt)
    transformed = transformed[:, 0:-1:tsize, :, np.newaxis].transpose([1, 3, 0, 2])

    return spectralConversions[output_fmt](transformed)


class WaveletTransform(ComputationalRoutine):

    computeFunction = staticmethod(wavelet)

    def __init__(self, *argv, **kwargs):
        super().__init__(*argv, **kwargs)

    def compute_parallel(self, data, out):

        # Point to trials on disk by using delayed **static** method calls
        lazy_trial = dask.delayed(data._copy_trial, traverse=False)
        lazy_trls = [lazy_trial(trialno,
                                data._filename,
                                data.dimord,
                                data.sampleinfo,
                                data.hdr)
                     for trialno in range(data.sampleinfo.shape[0])]

        # Stack trials along new (3rd) axis inserted on the left
        trl_block = da.stack([da.from_delayed(trl, shape=data._shapes[sk],
                                              dtype=data.data.dtype)
                              for sk, trl in enumerate(lazy_trls)])

        # Use `map_blocks` to compute spectra for each trial in the
        # constructed dask array
        specs = trl_block.map_blocks(self.computeFunction,
                                     *self.argv, **self.cfg,
                                     dtype="complex",
                                     chunks=self.cfg["chunkShape"],
                                     new_axis=[0])
        specs = specs.reshape(self.outputShape)

        # Average across trials if wanted
        if not self.keeptrials:
            specs = specs.mean(axis=0)

        return specs

    # def initialize(self, data):
    #     timeAxis = data.dimord.index("time")
    #     minTrialLength = np.array(data._shapes)[:, timeAxis].min()
    #     if self.cfg["foi"] is None:
    #         self.cfg["foi"] = 1 / _get_optimal_wavelet_scales(minTrialLength,
    #                                                           1 / data.samplerate,
    #                                                           dj=0.25)
    # 
    #     if self.cfg["toi"] is None:
    #         asdf
    #         1/foi[-1] * w0
    # 
    #     dryRunKwargs = copy(self.cfg)
    #     dryRunKwargs["noCompute"] = True
    #     self.chunkShape, self.dtype = self.computeFunction(data.trials[0],
    #                                                         *self.argv, **dryRunKwargs)

    def preallocate_output(self, data, out):
        totalTriallength = np.int(np.sum(np.floor(np.array(data._shapes)[:, 0] /
                                                  self.cfg["stepsize"])))

        result = open_memmap(out._filename,
                             shape=(totalTriallength,) + self.chunkShape[1:],
                             dtype=self.dtype,
                             mode="w+")
        del result

    def compute_sequential(self, data, out):
        outIndex = 0
        for idx, trial in enumerate(tqdm(data.trials,
                                         desc="Computing Wavelet spectrum...")):
            tmp = self.computeFunction(trial, *self.argv, **self.cfg)
            selector = slice(outIndex, outIndex + tmp.shape[0])
            res = open_memmap(out._filename, mode="r+")[selector, :, :, :]
            res[...] = tmp
            del res
            data.clear()

    def compute_with_dask(self, data, out):
        raise NotImplementedError("Dask computation of wavelet transform is not yet implemented")

    def process_metadata(self, data, out):
        out.data = open_memmap(out._filename, mode="r+")
        # We can't simply use ``redefinetrial`` here, prep things by hand
        out.sampleinfo = np.floor(data.sampleinfo / self.cfg["stepsize"]).astype(np.int)
        out.trialinfo = np.array(data.trialinfo)
        out._t0 = data._t0 / self.cfg["stepsize"]

        # Attach meta-data
        out.samplerate = data.samplerate / self.cfg["stepsize"]
        out.channel = np.array(data.channel)
        out.freq = self.cfg["freqoi"]
        return out


WaveletTransform.computeMethods = {"dask": WaveletTransform.compute_with_dask,
                                   "sequential": WaveletTransform.compute_sequential}


def _get_optimal_wavelet_scales(nSamples, dt, dj=0.25, s0=1):
    """Form a set of scales to use in the wavelet transform.

    For non-orthogonal wavelet analysis, one can use an
    arbitrary set of scales.

    It is convenient to write the scales as fractional powers of
    two:

        s_j = s_0 * 2 ** (j * dj), j = 0, 1, ..., J

        J = (1 / dj) * log2(N * dt / s_0)

    s0 - smallest resolvable scale
    J - largest scale

    choose s0 so that the equivalent Fourier period is 2 * dt.

    The choice of dj depends on the width in spectral space of
    the wavelet function. For the Morlet, dj=0.5 is the largest
    that still adequately samples scale. Smaller dj gives finer
    scale resolution.
    """
    s0 = 2 * dt
    # Largest scale
    J = int((1 / dj) * np.log2(nSamples * dt / s0))
    return s0 * 2 ** (dj * np.arange(0, J + 1))


def _nextpow2(number):
    n = 1
    while n < number:
        n *= 2
    return n

#: available spectral estimation methods of :func:`freqanalysis`
availableMethods = tuple([func.__name__ for func in [mtmfft, wavelet]])<|MERGE_RESOLUTION|>--- conflicted
+++ resolved
@@ -4,11 +4,7 @@
 # 
 # Created: 2019-01-22 09:07:47
 # Last modified by: Joscha Schmiedt [joscha.schmiedt@esi-frankfurt.de]
-<<<<<<< HEAD
-# Last modification time: <2019-09-02 13:36:11>
-=======
 # Last modification time: <2019-09-02 13:34:17>
->>>>>>> a75b33c0
 
 # Builtin/3rd party package imports
 import sys
@@ -124,10 +120,7 @@
         None if a new :class:`SpectralData` object should be created,
         or the (empty) object into which the result should be written.
 
-<<<<<<< HEAD
-
-=======
->>>>>>> a75b33c0
+
     .. autodata:: syncopy.specest.specest.availableMethods
 
     .. autodata:: syncopy.specest.specest.availableOutputs
@@ -138,10 +131,7 @@
     Returns
     -------
     :class:`~syncopy.SpectralData`
-<<<<<<< HEAD
         (Time-)frequency spectrum of input data
-=======
->>>>>>> a75b33c0
 
 
     """
