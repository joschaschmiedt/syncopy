# -*- coding: utf-8 -*-
# 
# SyNCoPy spectral estimation methods
# 
# Created: 2019-01-22 09:07:47
<<<<<<< HEAD
# Last modified by: Joscha Schmiedt [joscha.schmiedt@esi-frankfurt.de]
# Last modification time: <2019-09-20 12:46:36>
=======
# Last modified by: Stefan Fuertinger [stefan.fuertinger@esi-frankfurt.de]
# Last modification time: <2019-09-04 12:33:45>
>>>>>>> 3522292e

# Builtin/3rd party package imports
import numpy as np
import scipy.signal.windows as spwin
from numbers import Number

# Local imports
from syncopy.shared.parsers import data_parser, scalar_parser, array_parser 
from syncopy.shared import get_defaults
from syncopy.datatype import SpectralData, padding
import syncopy.specest.wavelets as spywave 
from syncopy.shared.errors import SPYValueError, SPYTypeError
from syncopy.shared.parsers import unwrap_cfg
from syncopy import __dask__
from syncopy.specest.mtmfft import MultiTaperFFT
from syncopy.specest.wavelet import _get_optimal_wavelet_scales, WaveletTransform
# import syncopy.specest
if __dask__:
    import dask.distributed as dd

# Module-wide output specs
spectralDTypes = {"pow": np.float32,
                  "fourier": np.complex128,
                  "abs": np.float32}

#: output conversion of complex fourier coefficients
spectralConversions = {"pow": lambda x: np.float32(x * np.conj(x)),
                       "fourier": lambda x: np.complex128(x),
                       "abs": lambda x: np.float32(np.absolute(x))}

#: available outputs of :func:`freqanalysis`
availableOutputs = tuple(spectralConversions.keys())

#: available tapers of :func:`freqanalysis`
availableTapers = ("hann", "dpss")

#: available spectral estimation methods of :func:`freqanalysis`
availableMethods = ("mtmfft", "wavelet")

__all__ = ["freqanalysis"]


@unwrap_cfg
def freqanalysis(data, method='mtmfft', output='fourier',
                 keeptrials=True, foi=None, pad='nextpow2', padtype='zero',
                 padlength=None, polyremoval=False, polyorder=None,
                 taper="hann", tapsmofrq=None, keeptapers=True,
                 wav="Morlet", toi=0.1, width=6,
                 out=None, **kwargs):
    """Perform a (time-)frequency analysis of time series data

    Parameters
    ----------
    data : `~syncopy.AnalogData`
        A child of :class:`syncopy.datatype.AnalogData`
    method : str
        Spectral estimation method, one of :data:`~.availableMethods` 
        (see below).
    output : str
        Output of spectral estimation, `'pow'` for power spectrum 
        (:obj:`numpy.float32`),  `'fourier'` (:obj:`numpy.complex128`)
        for complex fourier coefficients or `'abs'` for absolute values
        (:obj:`numpy.float32`).
    keeptrials : bool
        Flag whether to return individual trials or average
    foi : array-like
        List of frequencies of interest (Hz) for output. If desired frequencies
        cannot be exactly matched using the given data length and padding,
        the closest frequencies will be used.
    pad : str
        One of `'absolute'`, `'relative'`, `'maxlen'`, or `'nextpow2'`.
        See :func:`syncopy.padding` for more information.
    padtype : str
        Values to be used for padding. Can be 'zero', 'nan', 'mean', 
        'localmean', 'edge' or 'mirror'. See :func:`syncopy.padding` for 
        more information.
    padlength : None, bool or positive scalar
        Length to be padded to data in samples if `pad` is 'absolute' or 
        'relative'. See :func:`syncopy.padding` for more information.
    polyremoval : bool
        Flag whether a polynomial of order `polyorder` should be fitted and 
        subtracted from each trial before spectral analysis. 
        FIXME: not implemented yet.
    polyorder : int
        Order of the removed polynomial. For example, a value of 1 
        corresponds to a linear trend. The default is a mean subtraction, 
        thus a value of 0. 
        FIXME: not implemented yet.
    taper : str
        Windowing function, one of :data:`~.availableTapers` (see below).
    tapsmofrq : float
        The amount of spectral smoothing through  multi-tapering (Hz).
        Note that 4 Hz smoothing means plus-minus 4 Hz, i.e. a 8 Hz 
        smoothing box.        
    keeptapers : bool
        Flag for whether individual trials or average should be returned.            
    toi : scalar or array-like
        If `toi` is scalar, it must be a value between 0 and 1 indicating
        percentage of samplerate to use as stepsize. If `toi` is an array it
        explicitly selects time points (seconds). This option does not affect
        all frequency analysis methods.
    width : scalar
        Nondimensional frequency constant of wavelet. For a Morlet wavelet 
        this number should be >= 6, which correspondonds to 6 cycles within
        FIXME standard deviations of the enveloping Gaussian.            
    out : None or :class:`SpectralData` object
        None if a new :class:`SpectralData` object should be created,
        or the (empty) object into which the result should be written.


    .. autodata:: syncopy.specest.freqanalysis.availableMethods

    .. autodata:: syncopy.specest.freqanalysis.availableOutputs

    .. autodata:: syncopy.specest.freqanalysis.availableTapers


    Returns
    -------
    :class:`~syncopy.SpectralData`
        (Time-)frequency spectrum of input data


    """
    
    # Make sure our one mandatory input object can be processed
    try:
        data_parser(data, varname="data", dataclass="AnalogData",
                    writable=None, empty=False)
    except Exception as exc:
        raise exc
    timeAxis = data.dimord.index("time")

    # Get everything of interest in local namespace
    defaults = get_defaults(freqanalysis)
    lcls = locals()
    glbls = globals()

    # Ensure a valid computational method was selected    
    if method not in availableMethods:
        lgl = "'" + "or '".join(opt + "' " for opt in availableMethods)
        raise SPYValueError(legal=lgl, varname="method", actual=method)

    # Ensure a valid output format was selected    
    if output not in spectralConversions.keys():
        lgl = "'" + "or '".join(opt + "' " for opt in spectralConversions.keys())
        raise SPYValueError(legal=lgl, varname="output", actual=output)

    # # Patch `output` keyword to not collide w/dask's ``blockwise`` output
    # defaults["output_fmt"] = defaults.pop("output")
    # output_fmt = output

    # Parse all Boolean keyword arguments
    for vname in ["keeptrials", "keeptapers", "polyremoval"]:
        if not isinstance(lcls[vname], bool):
            raise SPYTypeError(lcls[vname], varname=vname, expected="Bool")

    # Ensure padding selection makes sense (just leverage `padding`'s error checking)
    try:
        padding(data.trials[0], padtype, pad=pad, padlength=padlength,
                prepadlength=True)
    except Exception as exc:
        raise exc

    # For vetting `toi` and `foi`: get timing information of input object
    timing = np.array([np.array([-data._t0[k], end - start - data._t0[k]])/data.samplerate
                       for k, (start, end) in enumerate(data.sampleinfo)])

    # Construct array of maximally attainable frequency band and set/align `foi`
    minSampleNum = np.diff(data.sampleinfo).min()
    if pad:
        minSamplePos = np.diff(data.sampleinfo).argmin()
        minSampleNum = padding(data.trials[minSamplePos], padtype, pad=pad,
                               padlength=padlength, prepadlength=True).shape[timeAxis]
    minTrialLength = minSampleNum/data.samplerate
    nFreq = int(np.floor(minSampleNum / 2) + 1)
    freqs = np.linspace(0, data.samplerate/2, nFreq)

    # Match desired frequencies as close as possible to actually attainable freqs
    if foi is not None:
        try:
            array_parser(foi, varname="foi", hasinf=False, hasnan=False,
                         lims=[1/minTrialLength, data.samplerate/2], dims=(None,))
        except Exception as exc:
            raise exc
        foi = np.array(foi)
        foi.sort()
        foi = foi[foi <= freqs.max()]
        foi = foi[foi >= freqs.min()]
        foi = freqs[np.unique(np.searchsorted(freqs, foi, side="right") - 1)]
    else:
        foi = freqs

    # FIXME: implement detrending
    if polyremoval is True or polyorder is not None:
        raise NotImplementedError("Detrending has not been implemented yet.")

    # Check detrending options for consistency
    if polyremoval:
        try:
            scalar_parser(polyorder, varname="polyorder", lims=[0, 8], ntype="int_like")
        except Exception as exc:
            raise exc
    else:
        if polyorder != defaults["polyorder"]:
            print("<freqanalysis> WARNING: `polyorder` keyword will be ignored " +
                  "since `polyremoval` is `False`!")

    # Prepare keyword dict for logging (use `lcls` to get actually provided 
    # keyword values, not defaults set in here)
    log_dct = {"method": method,
               "output": output,
               "keeptapers": keeptapers,
               "keeptrials": keeptrials,
               "polyremoval": polyremoval,
               "polyorder": polyorder,
               "pad": lcls["pad"],
               "padtype": lcls["padtype"],
               "padlength": lcls["padlength"],
               "foi": lcls["foi"]}
    
    # Ensure consistency of method-specific options
    if method == "mtmfft":
        
        #: available tapers
        options = ["hann", "dpss"]
        if taper not in options:
            lgl = "'" + "or '".join(opt + "' " for opt in options)
            raise SPYValueError(legal=lgl, varname="taper", actual=taper)
        taper = getattr(spwin, taper)

        # Advanced usage: see if `taperopt` was provided - if not, leave it empty
        taperopt = kwargs.get("taperopt", {})
        if not isinstance(taperopt, dict):
            raise SPYTypeError(taperopt, varname="taperopt", expected="dictionary")

        # Set/get `tapsmofrq` if we're working w/Slepian tapers
        if taper.__name__ == "dpss":

            # Try to derive "sane" settings by using 3/4 octave smoothing of highest `foi`
            # following Hill et al. "Oscillatory Synchronization in Large-Scale
            # Cortical Networks Predicts Perception", Neuron, 2011
            if tapsmofrq is None:
                foimax = foi.max()
                tapsmofrq = (foimax * 2**(3/4/2) - foimax * 2**(-3/4/2)) / 2
            else:
                try:
                    scalar_parser(tapsmofrq, varname="tapsmofrq", lims=[1, np.inf])
                except Exception as exc:
                    raise exc

        # Warn the user in case `tapsmofrq` has no effect
        if tapsmofrq is not None and taper.__name__ != "dpss":
            print("<freqanalysis> WARNING: `tapsmofrq` is only used if `taper` is `dpss`!")
            
        # Update `log_dct` w/method-specific options (use `lcls` to get actually
        # provided keyword values, not defaults set in here)
        log_dct["taper"] = lcls["taper"]
        log_dct["tapsmofrq"] = lcls["tapsmofrq"]
        
        # Set up compute-kernel
        specestMethod = MultiTaperFFT(1/data.samplerate, 
                                      timeAxis, 
                                      taper=taper, 
                                      taperopt=taperopt,
                                      tapsmofrq=tapsmofrq,
                                      pad=pad,
                                      padtype=padtype,
                                      padlength=padlength,
                                      foi=foi,
                                      keeptapers=keeptapers,
                                      polyorder=polyorder,
                                      output_fmt=output)

    elif method == "wavelet":
        
        options = ["Morlet", "Paul", "DOG", "Ricker", "Marr", "Mexican_hat"]
        if wav not in options:
            lgl = "'" + "or '".join(opt + "' " for opt in options)
            raise SPYValueError(legal=lgl, varname="wav", actual=wav)
        wav = getattr(spywave, wav)

        if isinstance(toi, Number):
            try:
                scalar_parser(toi, varname="toi", lims=[0, 1])
            except Exception as exc:
                raise exc
        else:
            try:
                array_parser(toi, varname="toi", hasinf=False, hasnan=False,
                             lims=[timing.min(), timing.max()], dims=(None,))
            except Exception as exc:
                raise exc
            toi = np.array(toi)
            toi.sort()

        if foi is None:
            foi = 1 / _get_optimal_wavelet_scales(minTrialLength,
                                                  1/data.samplerate,
                                                  dj=0.25)

        # FIXME: width setting depends on chosen wavelet
        if width is not None:
            try:
                scalar_parser(width, varname="width", lims=[1, np.inf])
            except Exception as exc:
                raise exc

        # Update `log_dct` w/method-specific options (use `lcls` to get actually
        # provided keyword values, not defaults set in here)
        log_dct["wav"] = lcls["wav"]
        log_dct["toi"] = lcls["toi"]
        log_dct["width"] = lcls["width"]

        # Set up compute-kernel
        specestMethod = WaveletTransform(1/data.samplerate, 
                                         timeAxis,
                                         foi,
                                         toi=toi,
                                         polyorder=polyorder,
                                         wav=wav,
                                         width=width,
                                         output_fmt=output)
        
    # If provided, make sure output object is appropriate
    if out is not None:
        try:
            data_parser(out, varname="out", writable=True, empty=True,
                        dataclass="SpectralData",
                        dimord=SpectralData().dimord)
        except Exception as exc:
            raise exc
        new_out = False
    else:
        out = SpectralData(dimord=SpectralData._defaultDimord)        
        new_out = True

    # Detect if dask client is running and set `parallel` keyword accordingly
    if __dask__:
        try:
            dd.get_client()
            use_dask = True
        except ValueError:
            use_dask = False
    else:
        use_dask = False

    # Perform actual computation
    specestMethod.initialize(data, 
                             chan_per_worker=kwargs.get("chan_per_worker"),
                             keeptrials=keeptrials)
    specestMethod.compute(data, out, parallel=use_dask, log_dict=log_dct)

    # Either return newly created output container or simply quit
    return out if new_out else None<|MERGE_RESOLUTION|>--- conflicted
+++ resolved
@@ -3,13 +3,8 @@
 # SyNCoPy spectral estimation methods
 # 
 # Created: 2019-01-22 09:07:47
-<<<<<<< HEAD
-# Last modified by: Joscha Schmiedt [joscha.schmiedt@esi-frankfurt.de]
-# Last modification time: <2019-09-20 12:46:36>
-=======
 # Last modified by: Stefan Fuertinger [stefan.fuertinger@esi-frankfurt.de]
-# Last modification time: <2019-09-04 12:33:45>
->>>>>>> 3522292e
+# Last modification time: <2019-09-25 17:18:41>
 
 # Builtin/3rd party package imports
 import numpy as np
@@ -57,7 +52,7 @@
                  keeptrials=True, foi=None, pad='nextpow2', padtype='zero',
                  padlength=None, polyremoval=False, polyorder=None,
                  taper="hann", tapsmofrq=None, keeptapers=True,
-                 wav="Morlet", toi=0.1, width=6,
+                 wav="Morlet", toi=0.1, width=6, select=None,
                  out=None, **kwargs):
     """Perform a (time-)frequency analysis of time series data
 
@@ -114,7 +109,12 @@
     width : scalar
         Nondimensional frequency constant of wavelet. For a Morlet wavelet 
         this number should be >= 6, which correspondonds to 6 cycles within
-        FIXME standard deviations of the enveloping Gaussian.            
+        FIXME standard deviations of the enveloping Gaussian.       
+    select : dict or :class:`~syncopy.datatype.base_data.StructDict`
+        Select subset of input data for processing, e.g., using 
+        ``select = {"channel": range(50)}`` performs spectral analysis using
+        only the first 50 channels in `data`. Please refer to 
+        :func:`syncopy.selectdata` for further usage details. 
     out : None or :class:`SpectralData` object
         None if a new :class:`SpectralData` object should be created,
         or the (empty) object into which the result should be written.
