# -*- coding: utf-8 -*-
# 
# 
# 
# Created: 2019-01-15 09:03:46
# Last modified by: Stefan Fuertinger [stefan.fuertinger@esi-frankfurt.de]
<<<<<<< HEAD
# Last modification time: <2019-10-14 13:24:35>
=======
# Last modification time: <2019-11-08 12:15:23>
>>>>>>> 205d2ab5

# Builtin/3rd party package imports
import os
import sys
from hashlib import blake2b, sha1
import numpy as np

# Global version number
__version__ = "0.1a"

# Set up sensible printing options for NumPy arrays
np.set_printoptions(suppress=True, precision=4, linewidth=80)

# Set up dask configuration
try:
    import dask
    __dask__ = True
except ImportError:
    __dask__ = False
    print("\nSyncopy core: WARNING >> Could not import dask - Syncopy's parallel " +\
          "processing engine requires a working dask installation. " +\
          "Please consider installing dask and and dask_jobqueue using conda or pip. <<<")

# Define package-wide temp directory (and create it if not already present)
if os.environ.get("SPYTMPDIR"):
    __storage__ = os.path.abspath(os.path.expanduser(os.environ["SPYTMPDIR"]))
else:
    __storage__ = os.path.join(os.path.expanduser("~"), ".spy")
if not os.path.exists(__storage__):
    try:
        os.mkdir(__storage__)
    except Exception as exc:
        err = "Syncopy core: cannot create temporary storage directory {}. " +\
              "Original error message below\n{}"
        raise IOError(err.format( __storage__, str(exc)))

# Ensure Syncopy has write permissions and can actually use its temp storage    
try:
    filePath = os.path.join(__storage__, "__test__.spy")
    with open(filePath, "ab+") as fileObj:
        fileObj.write(b"Alderaan shot first")
        fileObj.seek(0)
        fileObj.read()
    os.unlink(filePath)
except Exception as exc:
    err = "Syncopy core: cannot access {}. Original error message below\n{}"
    raise IOError(err.format(__storage__, str(exc)))

# Check for upper bound of temp directory size (in GB)
__storagelimit__ = 10
with os.scandir(__storage__) as scan:
    st_fles = [fle.stat().st_size/1024**3 for fle in scan]
    st_size = sum(st_fles)
    if st_size > __storagelimit__:
        msg = "\nSyncopy core: WARNING >> Temporary storage folder {tmpdir:s} " +\
              "contains {nfs:d} files taking up a total of {sze:4.2f} GB on disk. \n" +\
              "Consider running `spy.cleanup()` to free up disk space. <<"
        print(msg.format(tmpdir=__storage__, nfs=len(st_fles), sze=st_size))

# Establish ID and log-file for current session
__sessionid__ = blake2b(digest_size=2, salt=os.urandom(blake2b.SALT_SIZE)).hexdigest()
__sessionfile__ = os.path.join(__storage__, "session_{}.id".format(__sessionid__))
        
# Set max. depth of traceback info shown in prompt
__tbcount__ = 5

# Set checksum algorithm to be used
__checksum_algorithm__ = sha1

# Fill up namespace
from .shared import *
from .io import *
from .datatype import *
from .specest import *
from .statistics import *

# Register session
__session__ = datatype.base_data.SessionLogger()

# Override default traceback (differentiate b/w Jupyter/iPython and regular Python)
from .shared.errors import SPYExceptionHandler
try:
    ipy = get_ipython()
    import IPython
    IPython.core.interactiveshell.InteractiveShell.showtraceback = SPYExceptionHandler
    IPython.core.interactiveshell.InteractiveShell.showsyntaxerror = SPYExceptionHandler
    sys.excepthook = SPYExceptionHandler
except:
    sys.excepthook = SPYExceptionHandler

# Take care of `from syncopy import *` statements
__all__ = []
__all__.extend(datatype.__all__)
__all__.extend(io.__all__)
__all__.extend(shared.__all__)
__all__.extend(specest.__all__)
__all__.extend(statistics.__all__)<|MERGE_RESOLUTION|>--- conflicted
+++ resolved
@@ -4,11 +4,7 @@
 # 
 # Created: 2019-01-15 09:03:46
 # Last modified by: Stefan Fuertinger [stefan.fuertinger@esi-frankfurt.de]
-<<<<<<< HEAD
-# Last modification time: <2019-10-14 13:24:35>
-=======
 # Last modification time: <2019-11-08 12:15:23>
->>>>>>> 205d2ab5
 
 # Builtin/3rd party package imports
 import os
