--- conflicted
+++ resolved
@@ -187,13 +187,10 @@
                 dummy = getattr(spd, dclass)(data=h5py.File(hname, 'r')["dummy"],
                                              samplerate=self.samplerate)
 
-<<<<<<< HEAD
-=======
                 # attach some aux. info
                 dummy.info = {'sth': 4, 'important': [1, 2],
                               'to-remember': {'v1': 2}}
 
->>>>>>> 18ac1b64
                 # test integrity of deep-copy
                 dummy.trialdefinition = self.trl[dclass]
                 dummy2 = dummy.copy()
@@ -203,10 +200,7 @@
                 assert np.array_equal(dummy.trialinfo, dummy2.trialinfo)
                 assert np.array_equal(dummy.data, dummy2.data)
                 assert dummy.samplerate == dummy2.samplerate
-<<<<<<< HEAD
-=======
                 assert dummy.info == dummy2.info
->>>>>>> 18ac1b64
 
                 # Delete all open references to file objects b4 closing tmp dir
                 del dummy, dummy2
